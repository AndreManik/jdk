--- conflicted
+++ resolved
@@ -126,18 +126,6 @@
 # 7067973
 java/lang/management/MemoryMXBean/CollectionUsageThreshold.java generic-all
 
-<<<<<<< HEAD
-# 7196801
-java/lang/management/MemoryMXBean/LowMemoryTest2.sh		generic-all
-
-# 8021230
-java/lang/ThreadLocal/ThreadLocalSupplierTest.java              generic-all
-
-# 8026502
-java/lang/invoke/MethodHandleConstants.java                     generic-all
-
-=======
->>>>>>> de7bf764
 ############################################################################
 
 # jdk_management
@@ -264,13 +252,6 @@
 sun/security/pkcs11/ec/ReadPKCS12.java                          solaris-all
 sun/security/pkcs11/sslecc/ClientJSSEServerJSSE.java            solaris-all
 
-<<<<<<< HEAD
-# 8009438
-sun/security/pkcs11/Secmod/AddPrivateKey.java			linux-all
-sun/security/pkcs11/Secmod/TrustAnchors.java 			linux-all
-
-=======
->>>>>>> de7bf764
 # 7041639, Solaris DSA keypair generation bug
 java/security/KeyPairGenerator/SolarisShortDSA.java             solaris-all
 sun/security/tools/keytool/standard.sh                          solaris-all
@@ -317,9 +298,6 @@
 # 8007410
 tools/launcher/FXLauncherTest.java                              linux-all
 
-# 7144200
-java/lang/management/ClassLoadingMXBean/LoadCounts.java		generic-all
-
 ############################################################################
 
 # jdk_jdi
