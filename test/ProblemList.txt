--- conflicted
+++ resolved
@@ -221,22 +221,6 @@
 # Windows i586 failure, callback did not complete
 javax/management/eventService/LeaseManagerDeadlockTest.java     windows-all
 
-<<<<<<< HEAD
-=======
-# Port already in use
-sun/management/jmxremote/bootstrap/LocalManagementTest.sh       generic-all
-
-# Failed to initialize connector (also overflowing jtreg io buffers)
-sun/management/jmxremote/bootstrap/RmiBootstrapTest.sh          generic-all
-sun/management/jmxremote/bootstrap/RmiSslBootstrapTest.sh       generic-all
-
-# Windows X64, java.lang.IllegalStateException
-javax/management/monitor/AttributeArbitraryDataTypeTest.java    generic-all
-
-# 7149181
-sun/management/jmxremote/startstop/JMXStartStopTest.sh          generic-all
-
->>>>>>> 368e7113
 ############################################################################
 
 # jdk_math
@@ -421,17 +405,6 @@
 # 7132203
 sun/jvmstat/monitor/MonitoredVm/CR6672135.java                  generic-all
 
-<<<<<<< HEAD
-=======
-# 7162111
-sun/tools/jrunscript/jrunscript-DTest.sh                       macosx-all
-sun/tools/jrunscript/jrunscript-argsTest.sh                    macosx-all
-sun/tools/jrunscript/jrunscript-cpTest.sh                      macosx-all
-sun/tools/jrunscript/jrunscript-eTest.sh                       macosx-all
-sun/tools/jrunscript/jrunscript-fTest.sh                       macosx-all
-sun/tools/jrunscript/jrunscriptTest.sh                         macosx-all
-
->>>>>>> 368e7113
 # 8001118
 sun/tools/jcmd/jcmd-f.sh					generic-all
 sun/tools/jcmd/jcmd-help-help.sh				generic-all
@@ -480,13 +453,6 @@
 # Problems on windows, jmap.exe hangs? (these run jmap), fails on Solaris 10 x86
 java/util/concurrent/locks/Lock/TimedAcquireLeak.java           generic-all
 
-<<<<<<< HEAD
-=======
-# 7162111
-java/util/ResourceBundle/Control/Bug6530694.java               macosx-all
-java/util/logging/LoggingDeadlock4.java                        macosx-all
-
->>>>>>> 368e7113
 # 7041639, Solaris DSA keypair generation bug
 java/util/TimeZone/TimeZoneDatePermissionCheck.sh               solaris-all
 
