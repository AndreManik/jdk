/*
 * Copyright (c) 2013, Oracle and/or its affiliates. All rights reserved.
 * DO NOT ALTER OR REMOVE COPYRIGHT NOTICES OR THIS FILE HEADER.
 *
 * This code is free software; you can redistribute it and/or modify it
 * under the terms of the GNU General Public License version 2 only, as
 * published by the Free Software Foundation.
 *
 * This code is distributed in the hope that it will be useful, but WITHOUT
 * ANY WARRANTY; without even the implied warranty of MERCHANTABILITY or
 * FITNESS FOR A PARTICULAR PURPOSE.  See the GNU General Public License
 * version 2 for more details (a copy is included in the LICENSE file that
 * accompanied this code).
 *
 * You should have received a copy of the GNU General Public License version
 * 2 along with this work; if not, write to the Free Software Foundation,
 * Inc., 51 Franklin St, Fifth Floor, Boston, MA 02110-1301 USA.
 *
 * Please contact Oracle, 500 Oracle Parkway, Redwood Shores, CA 94065 USA
 * or visit www.oracle.com if you need additional information or have any
 * questions.
 */


/**
 * @test
 * @bug 8012453 8016046
 * @run main/othervm ExecCommand
 * @summary workaround for legacy applications with Runtime.getRuntime().exec(String command)
 */

import java.io.BufferedWriter;
import java.io.File;
import java.io.FileNotFoundException;
import java.io.FileWriter;
import java.io.IOException;
import java.nio.file.FileSystems;
import java.nio.file.Files;
import java.security.AccessControlException;

public class ExecCommand {
    static class SecurityMan extends SecurityManager {
        public static String unquote(String str)
        {
            int length = (str == null)
                ? 0
                : str.length();

            if (length > 1
                && str.charAt(0) == '\"'
                && str.charAt(length - 1) == '\"')
            {
               return str.substring(1, length - 1);
            }
            return str;
        }

        @Override public void checkExec(String cmd) {
            String ncmd = (new File(unquote(cmd))).getPath();
            if ( ncmd.equals(".\\Program")
              || ncmd.equals("\".\\Program")
              || ncmd.equals(".\\Program Files\\do.cmd")
              || ncmd.equals(".\\Program.cmd")
              || ncmd.equals("cmd"))
            {
                return;
            }
            super.checkExec(cmd);
        }

        @Override public void checkDelete(String file) {}
        @Override public void checkRead(String file) {}
    }

    // Parameters for the Runtime.exec calls
    private static final String TEST_RTE_ARG[] = {
        "cmd /C dir > dirOut.txt",
        "cmd /C dir > \".\\Program Files\\dirOut.txt\"",
        ".\\Program Files\\do.cmd",
        "\".\\Program Files\\doNot.cmd\" arg",
        "\".\\Program Files\\do.cmd\" arg",
        // compatibility
        "\".\\Program.cmd\" arg",
        ".\\Program.cmd arg",
    };

    private static final String doCmdCopy[] = {
        ".\\Program.cmd",
        ".\\Program Files\\doNot.cmd",
        ".\\Program Files\\do.cmd",
    };

    // Golden image for results
    private static final String TEST_RTE_GI[][] = {
                    //Def Legacy mode, Enforced mode, Set Legacy mode, Set Legacy mode & SM
        // [cmd /C dir > dirOut.txt]
        new String[]{"Success",
                     "IOException",  // [cmd /C dir ">" dirOut.txt] no redirection
                     "Success",
                     "IOException"}, //SM - no legacy mode, bad command

        // [cmd /C dir > ".\Program Files\dirOut.txt"]
        new String[]{"Success",
                     "IOException",  // [cmd /C dir ">" ".\Program Files\dirOut.txt"] no redirection
                     "Success",
                     "IOException"}, //SM - no legacy mode, bad command

        // [.\Program File\do.cmd]
        new String[]{"Success",
                     "IOException",  // [.\Program] not found
                     "Success",
                     "IOException"}, //SM - no legacy mode [.\Program] - OK

        // [".\Program File\doNot.cmd" arg]
        new String[]{"Success",
                     "Success",
                     "Success",
                     "AccessControlException"}, //SM   - [".\Program] - OK,
                                 //     [.\\Program Files\\doNot.cmd] - Fail

        // [".\Program File\do.cmd" arg]
        // AccessControlException
        new String[]{"Success",
                     "Success",
                     "Success",
                     "Success"}, //SM - [".\Program] - OK,
                                 //     [.\\Program Files\\do.cmd] - OK

        // compatibility
        new String[]{"Success", "Success", "Success", "Success"}, //[".\Program.cmd"]
        new String[]{"Success", "Success", "Success", "Success"}  //[.\Program.cmd]
    };

    private static void deleteOut(String path) {
        try {
            Files.delete(FileSystems.getDefault().getPath(path));
        } catch (IOException ex) {
            //that is OK
        }
    }
    private static void checkOut(String path) throws FileNotFoundException {
        if (Files.notExists(FileSystems.getDefault().getPath(path)))
            throw new FileNotFoundException(path);
    }

    public static void main(String[] _args) throws Exception {
        if (!System.getProperty("os.name").startsWith("Windows")) {
            return;
        }

        // tear up
        try {
            new File(".\\Program Files").mkdirs();
            for (int i = 0; i < doCmdCopy.length; ++i) {
                try (BufferedWriter outCmd = new BufferedWriter(
                             new FileWriter(doCmdCopy[i]))) {
                    outCmd.write("@echo %1");
                }
            }
        } catch (IOException e) {
            throw new Error(e.getMessage());
        }

        // action
        for (int k = 0; k < 4; ++k) {
            switch (k) {
            case 0:
                // the "jdk.lang.Process.allowAmbiguousCommands" is undefined
                // "true" by default with the legacy verification procedure
                break;
            case 1:
<<<<<<< HEAD
                System.setProperty("jdk.lang.Process.allowAmbiguousCommands", "");
=======
                System.setProperty("jdk.lang.Process.allowAmbiguousCommands", "false");
>>>>>>> 123ca34e
                break;
            case 2:
                System.setProperty("jdk.lang.Process.allowAmbiguousCommands", "");
                break;
            case 3:
                System.setSecurityManager( new SecurityMan() );
                break;
            }
            for (int i = 0; i < TEST_RTE_ARG.length; ++i) {
                String outRes;
                try {
                    // tear up
                    switch (i) {
                    case 0:
                        // [cmd /C dir > dirOut.txt]
                        deleteOut(".\\dirOut.txt");
                        break;
                    case 1:
                        // [cmd /C dir > ".\Program Files\dirOut.txt"]
                        deleteOut(".\\Program Files\\dirOut.txt");
                        break;
                    }

                    Process exec = Runtime.getRuntime().exec(TEST_RTE_ARG[i]);
                    exec.waitFor();

                    //exteded check
                    switch (i) {
                    case 0:
                        // [cmd /C dir > dirOut.txt]
                        checkOut(".\\dirOut.txt");
                        break;
                    case 1:
                        // [cmd /C dir > ".\Program Files\dirOut.txt"]
                        checkOut(".\\Program Files\\dirOut.txt");
                        break;
                    }
                    outRes = "Success";
                } catch (IOException ioe) {
                    outRes = "IOException: " + ioe.getMessage();
                } catch (IllegalArgumentException iae) {
                    outRes = "IllegalArgumentException: " + iae.getMessage();
                } catch (AccessControlException se) {
                    outRes = "AccessControlException: " + se.getMessage();
                }

                if (!outRes.startsWith(TEST_RTE_GI[i][k])) {
                    throw new Error("Unexpected output! Step" + k + ":" + i
                                + "\nArgument: " + TEST_RTE_ARG[i]
                                + "\nExpected: " + TEST_RTE_GI[i][k]
                                + "\n  Output: " + outRes);
                } else {
                    System.out.println("RTE OK:" + TEST_RTE_ARG[i]);
                }
            }
        }
    }
}<|MERGE_RESOLUTION|>--- conflicted
+++ resolved
@@ -169,11 +169,7 @@
                 // "true" by default with the legacy verification procedure
                 break;
             case 1:
-<<<<<<< HEAD
-                System.setProperty("jdk.lang.Process.allowAmbiguousCommands", "");
-=======
                 System.setProperty("jdk.lang.Process.allowAmbiguousCommands", "false");
->>>>>>> 123ca34e
                 break;
             case 2:
                 System.setProperty("jdk.lang.Process.allowAmbiguousCommands", "");
