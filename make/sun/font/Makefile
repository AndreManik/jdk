#
# Copyright (c) 1997, 2011, Oracle and/or its affiliates. All rights reserved.
# DO NOT ALTER OR REMOVE COPYRIGHT NOTICES OR THIS FILE HEADER.
#
# This code is free software; you can redistribute it and/or modify it
# under the terms of the GNU General Public License version 2 only, as
# published by the Free Software Foundation.  Oracle designates this
# particular file as subject to the "Classpath" exception as provided
# by Oracle in the LICENSE file that accompanied this code.
#
# This code is distributed in the hope that it will be useful, but WITHOUT
# ANY WARRANTY; without even the implied warranty of MERCHANTABILITY or
# FITNESS FOR A PARTICULAR PURPOSE.  See the GNU General Public License
# version 2 for more details (a copy is included in the LICENSE file that
# accompanied this code).
#
# You should have received a copy of the GNU General Public License version
# 2 along with this work; if not, write to the Free Software Foundation,
# Inc., 51 Franklin St, Fifth Floor, Boston, MA 02110-1301 USA.
#
# Please contact Oracle, 500 Oracle Parkway, Redwood Shores, CA 94065 USA
# or visit www.oracle.com if you need additional information or have any
# questions.
#

#
# Makefile for building all of font tools
#

BUILDDIR = ../..
PACKAGE = sun.font
LIBRARY = fontmanager
PRODUCT = sun

# Indicate we want the C++ compiler to do the linking.
CPLUSPLUSLIBRARY=true

# Use higher optimization level
OPTIMIZATION_LEVEL = HIGHER

include $(BUILDDIR)/common/Defs.gmk

#
# Created without -z defs on linux
#
ifeq ($(PLATFORM), linux)
  LDFLAGS_DEFS_OPTION =
endif

#
# Files
#

include FILES_c.gmk

AUTO_FILES_JAVA_DIRS = sun/font
FILES_java += java/awt/Font.java java/text/Bidi.java 

FILES_export = \
    sun/font/SunLayoutEngine.java \
    java/awt/Font.java \
    java/text/Bidi.java \
    sun/font/FileFont.java \
    sun/font/FileFontStrike.java \
    sun/font/FontManager.java \
    sun/font/GlyphList.java \
    sun/font/NativeFont.java \
    sun/font/StrikeCache.java \
    sun/font/NullFontScaler.java \
    sun/font/FreetypeFontScaler.java \
    sun/java2d/loops/DrawGlyphList.java \
    sun/java2d/loops/DrawGlyphListAA.java \
    sun/java2d/loops/DrawGlyphListLCD.java \
    sun/java2d/loops/GraphicsPrimitive.java

ifeq ($(PLATFORM), windows)

  LDLIBS += user32.lib gdi32.lib $(OBJDIR)/../../../sun.awt/awt/$(OBJDIRNAME)/awt.lib  

  OTHER_CFLAGS += -DCC_NOEX
  OTHER_CXXFLAGS += -DCC_NOEX

else # PLATFORM unix

  FILES_export += \
    sun/font/NativeStrike.java \
    sun/font/NativeStrikeDisposer.java \
    sun/font/X11TextRenderer.java \
    sun/awt/X11GraphicsEnvironment.java 

endif # PLATFORM

# Turn off aliasing with GCC for ExtensionSubtables.cpp
ifeq ($(PLATFORM), linux)
<<<<<<< HEAD
  OTHER_CXXFLAGS += -fno-strict-aliasing
=======
  CXXFLAGS += $(CXXFLAGS_$(@F))
  CXXFLAGS_ExtensionSubtables.o = -fno-strict-aliasing
>>>>>>> f1d12633
endif

#In the non-OpenJDK mode we need to build T2K
ifndef OPENJDK
t2k:
	$(ECHO) "lib=" $(ACTUAL_LIBRARY)
	$(MAKE) -C t2k

all build: t2k
t2k: library
clean clobber::
	$(MAKE) -C t2k clean
else

FILES_m=mapfile-vers.openjdk

#make sure freetype dll will be available at runtime as well as link time
#
#NB: Default freetype build system uses -h linker option and 
#   result .so contains hardcoded library name that is later 
#   used for adding dependencies to other objects 
#   (e.g. libfontmanager.so).
#   
#   It is not obvious how to extract that hardcoded name (libfreetype.so.6)
#   without overcomplicating logic here.
#   To workaround this we hardcode .6 suffix for now.
#
#   Note that .so.6 library will not be found by System.loadLibrary()
#        but fortunately we need to load FreeType library explicitly 
#        on windows only  
#
#TODO: rework this to avoid hardcoding library name in the makefile
#
ifeq ($(PLATFORM), windows)
    FREETYPE_LIB = $(LIB_LOCATION)/$(LIB_PREFIX)freetype.$(LIBRARY_SUFFIX)
    OTHER_LDLIBS += $(FREETYPE_LIB_PATH)/freetype.lib
else 
  ifeq ($(USING_SYSTEM_FT_LIB), false)
    FREETYPE_LIB = $(LIB_LOCATION)/$(LIB_PREFIX)freetype.$(LIBRARY_SUFFIX).6
  endif
  OTHER_LDLIBS += -L$(FREETYPE_LIB_PATH) $(FT2_LIBS)
endif

library:: $(FREETYPE_LIB)

$(FREETYPE_LIB):
	$(CP) $(FREETYPE_LIB_PATH)/$(LIB_PREFIX)freetype.$(LIBRARY_SUFFIX) $@
endif

#ifeq ($(PLATFORM), solaris)
#  FILES_reorder += reorder-$(ARCH)
#endif
include $(BUILDDIR)/common/Mapfile-vers.gmk
include $(BUILDDIR)/common/Library.gmk

.PHONY: t2k build all clean clobber

#
# Add to the ambient vpath to pick up files in subdirectories
#
vpath %.c   $(PLATFORM_SRC)/native/$(PKGDIR)
vpath %.cpp   $(SHARE_SRC)/native/$(PKGDIR)/layout
vpath %.cpp   $(SHARE_SRC)/native/$(PKGDIR)

#
# Fontmanager is headless (independent of X/Motif)
#
CFLAGS       += -DHEADLESS
CXXFLAGS     += -DHEADLESS

ifndef OPENJDK
  CPPFLAGS += -I$(CLOSED_SRC)/share/native/$(PKGDIR)/t2k
else
  CPPFLAGS += $(FT2_CFLAGS)
endif

ifeq ($(PLATFORM), windows)
vpath %.cpp   $(PLATFORM_SRC)/native/sun/windows
else # PLATFORM

#
# Libraries to link, and other C flags.
#

ifeq ($(PLATFORM), macosx))
OTHER_INCLUDES += -I$(X11_PATH)/include
OTHER_LDLIBS  += -lawt $(LIBM) $(LIBCXX)
 ifeq ($(OS_VENDOR),Apple)
   # XXXDARWIN Match BSD/Linux behavior -- the mawt.dylib symbols will
   # be available at runtime.
   OTHER_LDLIBS += -undefined dynamic_lookup
 endif
else
ifeq ($(PLATFORM), solaris)
  # Note that on Solaris, fontmanager is built against the headless library.
  LDFLAGS      += -L$(LIBDIR)/$(LIBARCH)/headless
  OTHER_LDLIBS += -lawt -L$(LIBDIR)/$(LIBARCH)/xawt -lmawt -lc $(LIBM) $(LIBCXX)
else # PLATFORM is linux
 OTHER_LDLIBS  += -lawt $(LIBM) $(LIBCXX)
  ifeq ("$(CC_VER_MAJOR)", "3")
    OTHER_LDLIBS  += -Wl,-Bstatic -lgcc_eh -Wl,-Bdynamic
  endif                           
endif
endif

endif # PLATFORM

# set up compile flags..

ifeq ($(PLATFORM), macosx))
CPPFLAGS += -I$(CLASSHDRDIR)
endif

CPPFLAGS += -I$(SHARE_SRC)/native/$(PKGDIR) \
            -I$(SHARE_SRC)/native/$(PKGDIR)/layout \
	    -I$(SHARE_SRC)/native/sun/awt/image/cvutils \
	    -I$(PLATFORM_SRC)/native/sun/awt \
	    -I$(SHARE_SRC)/native/sun/awt/debug \
	    -I$(SHARE_SRC)/native/sun/java2d/loops \
	    -I$(SHARE_SRC)/native/sun/java2d/pipe \
            -I$(PLATFORM_SRC)/native/sun/java2d \
	    -I$(SHARE_SRC)/native/sun/java2d \
	    -I$(TEMPDIR)/../../sun.awt/awt/CClassHeaders

ifeq ($(PLATFORM), windows)
CPPFLAGS += -I$(PLATFORM_SRC)/native/sun/windows
endif

# Make the Layout Engine build standalone
CPPFLAGS += -DLE_STANDALONE

<|MERGE_RESOLUTION|>--- conflicted
+++ resolved
@@ -92,12 +92,8 @@
 
 # Turn off aliasing with GCC for ExtensionSubtables.cpp
 ifeq ($(PLATFORM), linux)
-<<<<<<< HEAD
-  OTHER_CXXFLAGS += -fno-strict-aliasing
-=======
   CXXFLAGS += $(CXXFLAGS_$(@F))
   CXXFLAGS_ExtensionSubtables.o = -fno-strict-aliasing
->>>>>>> f1d12633
 endif
 
 #In the non-OpenJDK mode we need to build T2K
