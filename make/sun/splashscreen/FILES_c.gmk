#
# Copyright (c) 2005, Oracle and/or its affiliates. All rights reserved.
# DO NOT ALTER OR REMOVE COPYRIGHT NOTICES OR THIS FILE HEADER.
#
# This code is free software; you can redistribute it and/or modify it
# under the terms of the GNU General Public License version 2 only, as
# published by the Free Software Foundation.  Oracle designates this
# particular file as subject to the "Classpath" exception as provided
# by Oracle in the LICENSE file that accompanied this code.
#
# This code is distributed in the hope that it will be useful, but WITHOUT
# ANY WARRANTY; without even the implied warranty of MERCHANTABILITY or
# FITNESS FOR A PARTICULAR PURPOSE.  See the GNU General Public License
# version 2 for more details (a copy is included in the LICENSE file that
# accompanied this code).
#
# You should have received a copy of the GNU General Public License version
# 2 along with this work; if not, write to the Free Software Foundation,
# Inc., 51 Franklin St, Fifth Floor, Boston, MA 02110-1301 USA.
#
# Please contact Oracle, 500 Oracle Parkway, Redwood Shores, CA 94065 USA
# or visit www.oracle.com if you need additional information or have any
# questions.
#

FILES_c = \
	java_awt_SplashScreen.c \
	splashscreen_gfx_impl.c \
	splashscreen_gif.c \
	splashscreen_impl.c \
	splashscreen_jpeg.c \
	splashscreen_png.c \
<<<<<<< HEAD
	splashscreen_sys.c

ifndef USE_SYSTEM_ZLIB
FILES_c += \
	compress.c \
	deflate.c \
	gzio.c \
	infback.c \
	inffast.c \
	inflate.c \
	inftrees.c \
	trees.c \
	uncompr.c \
	zadler32.c \
	zcrc32.c \
	zutil.c
endif

ifndef USE_SYSTEM_JPEG
FILES_c += \
=======
	splashscreen_sys.c \
	png.c \
	pngerror.c \
	pngget.c \
	pngmem.c  \
	pngpread.c \
	pngread.c \
	pngrio.c \
	pngrtran.c \
	pngrutil.c \
	pngset.c \
	pngtrans.c \
	pngwio.c \
	pngwrite.c \
	pngwtran.c \
	pngwutil.c \
	dgif_lib.c \
	gif_err.c \
	gifalloc.c \
>>>>>>> e8f3b0ba
	jcomapi.c \
	jdapimin.c \
	jdapistd.c \
	jdcoefct.c \
	jdcolor.c \
	jddctmgr.c \
	jdhuff.c \
	jdinput.c \
	jdmainct.c \
	jdmarker.c \
	jdmaster.c \
	jdmerge.c \
	jdphuff.c \
	jdpostct.c \
	jdsample.c \
	jerror.c \
	jidctflt.c \
	jidctfst.c \
	jidctint.c \
	jidctred.c \
	jmemmgr.c \
	jmemnobs.c \
	jquant1.c \
	jquant2.c \
	jutils.c \
	jcapimin.c \
	jcapistd.c \
	jccoefct.c \
	jccolor.c \
	jcdctmgr.c \
	jchuff.c \
	jcinit.c \
	jcmainct.c \
	jcmarker.c \
	jcmaster.c \
	jcparam.c \
	jcphuff.c \
	jcprepct.c \
	jcsample.c \
	jctrans.c \
	jdtrans.c \
	jfdctflt.c \
	jfdctfst.c \
	jfdctint.c
<<<<<<< HEAD
endif

ifndef USE_SYSTEM_PNG
FILES_c += \
	png.c \
	pngerror.c \
	pngget.c \
	pngmem.c  \
	pngpread.c \
	pngread.c \
	pngrio.c \
	pngrtran.c \
	pngrutil.c \
	pngset.c \
	pngtrans.c \
	pngwio.c \
	pngwrite.c \
	pngwtran.c \
	pngwutil.c
endif

ifndef USE_SYSTEM_GIF
FILES_c += \
	dgif_lib.c \
	gif_err.c \
	gifalloc.c
=======

ifneq ($(SYSTEM_ZLIB),true)
  FILES_c += \
	compress.c \
	deflate.c \
	gzio.c \
	infback.c \
	inffast.c \
	inflate.c \
	inftrees.c \
	trees.c \
	uncompr.c \
	zadler32.c \
	zcrc32.c \
	zutil.c
>>>>>>> e8f3b0ba
endif<|MERGE_RESOLUTION|>--- conflicted
+++ resolved
@@ -30,11 +30,10 @@
 	splashscreen_impl.c \
 	splashscreen_jpeg.c \
 	splashscreen_png.c \
-<<<<<<< HEAD
 	splashscreen_sys.c
 
 ifndef USE_SYSTEM_ZLIB
-FILES_c += \
+  FILES_c += \
 	compress.c \
 	deflate.c \
 	gzio.c \
@@ -51,27 +50,6 @@
 
 ifndef USE_SYSTEM_JPEG
 FILES_c += \
-=======
-	splashscreen_sys.c \
-	png.c \
-	pngerror.c \
-	pngget.c \
-	pngmem.c  \
-	pngpread.c \
-	pngread.c \
-	pngrio.c \
-	pngrtran.c \
-	pngrutil.c \
-	pngset.c \
-	pngtrans.c \
-	pngwio.c \
-	pngwrite.c \
-	pngwtran.c \
-	pngwutil.c \
-	dgif_lib.c \
-	gif_err.c \
-	gifalloc.c \
->>>>>>> e8f3b0ba
 	jcomapi.c \
 	jdapimin.c \
 	jdapistd.c \
@@ -116,7 +94,6 @@
 	jfdctflt.c \
 	jfdctfst.c \
 	jfdctint.c
-<<<<<<< HEAD
 endif
 
 ifndef USE_SYSTEM_PNG
@@ -143,21 +120,4 @@
 	dgif_lib.c \
 	gif_err.c \
 	gifalloc.c
-=======
-
-ifneq ($(SYSTEM_ZLIB),true)
-  FILES_c += \
-	compress.c \
-	deflate.c \
-	gzio.c \
-	infback.c \
-	inffast.c \
-	inflate.c \
-	inftrees.c \
-	trees.c \
-	uncompr.c \
-	zadler32.c \
-	zcrc32.c \
-	zutil.c
->>>>>>> e8f3b0ba
 endif