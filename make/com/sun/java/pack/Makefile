#
# Copyright (c) 2003, 2011, Oracle and/or its affiliates. All rights reserved.
# DO NOT ALTER OR REMOVE COPYRIGHT NOTICES OR THIS FILE HEADER.
#
# This code is free software; you can redistribute it and/or modify it
# under the terms of the GNU General Public License version 2 only, as
# published by the Free Software Foundation.  Oracle designates this
# particular file as subject to the "Classpath" exception as provided
# by Oracle in the LICENSE file that accompanied this code.
#
# This code is distributed in the hope that it will be useful, but WITHOUT
# ANY WARRANTY; without even the implied warranty of MERCHANTABILITY or
# FITNESS FOR A PARTICULAR PURPOSE.  See the GNU General Public License
# version 2 for more details (a copy is included in the LICENSE file that
# accompanied this code).
#
# You should have received a copy of the GNU General Public License version
# 2 along with this work; if not, write to the Free Software Foundation,
# Inc., 51 Franklin St, Fifth Floor, Boston, MA 02110-1301 USA.
#
# Please contact Oracle, 500 Oracle Parkway, Redwood Shores, CA 94065 USA
# or visit www.oracle.com if you need additional information or have any
# questions.
#

#
# Makefile for building  Pack200
#

BUILDDIR = ../../../..
PACKAGE = com.sun.java.util.jar.pack
LIBRARY = unpack
PRODUCT = sun
PGRM = unpack200
include $(BUILDDIR)/common/Defs.gmk

CPLUSPLUSLIBRARY=true

FILES_m = mapfile-vers
include $(BUILDDIR)/common/Mapfile-vers.gmk

#
# Files to compile
#
AUTO_FILES_JAVA_DIRS = com/sun/java/util/jar/pack

include FILES_cpp.gmk

FILES_export = $(PKGDIR)/NativeUnpack.java

#
# Rules
include $(BUILDDIR)/common/Library.gmk

build: unpacker

vpath %.cpp $(SHARE_SRC)/native/$(PKGDIR)

ifeq ($(STANDALONE),true)
  ZIPOBJDIR = $(OUTPUTDIR)/tmp/sun/java.util.zip/zip/$(OBJDIRNAME)

  ZIPOBJS =  $(ZIPOBJDIR)/zcrc32.$(OBJECT_SUFFIX) \
	     $(ZIPOBJDIR)/deflate.$(OBJECT_SUFFIX) \
	     $(ZIPOBJDIR)/trees.$(OBJECT_SUFFIX) \
	     $(ZIPOBJDIR)/zadler32.$(OBJECT_SUFFIX) \
	     $(ZIPOBJDIR)/compress.$(OBJECT_SUFFIX) \
	     $(ZIPOBJDIR)/zutil.$(OBJECT_SUFFIX) \
	     $(ZIPOBJDIR)/inflate.$(OBJECT_SUFFIX) \
	     $(ZIPOBJDIR)/infback.$(OBJECT_SUFFIX) \
	     $(ZIPOBJDIR)/inftrees.$(OBJECT_SUFFIX) \
	     $(ZIPOBJDIR)/inffast.$(OBJECT_SUFFIX)

<<<<<<< HEAD
  ifdef USE_SYSTEM_ZLIB
    OTHER_CXXFLAGS += $(ZLIB_CFLAGS) -DUSE_SYSTEM_ZLIB=1
    OTHER_LDLIBS += $(ZLIB_LIBS)
  else
    ZINCLUDE=-I$(SHARE_SRC)/native/java/util/zip/zlib-$(ZLIB_VERSION)
    OTHER_CXXFLAGS += $(ZINCLUDE)
    LDDFLAGS += $(ZIPOBJS)
  endif
=======
  ZINCLUDE=-I$(SHARE_SRC)/native/java/util/zip/zlib-$(ZLIB_VERSION)
  OTHER_CXXFLAGS += $(ZINCLUDE)
  LDDFLAGS += $(ZIPOBJS)
 else
  LDDFLAGS += $(ZLIB_LIBS)
  OTHER_CXXFLAGS += $(ZLIB_CFLAGS) -DSYSTEM_ZLIB
 endif
>>>>>>> b62fb484
else
  OTHER_CXXFLAGS += -DNO_ZLIB -DUNPACK_JNI
  OTHER_LDLIBS += $(JVMLIB)
endif

CXXFLAGS_DBG += -DFULL
CXXFLAGS_OPT += -DPRODUCT
CXXFLAGS_COMMON += -DFULL

ifeq ($(PLATFORM), windows) 
  CXXFLAGS_COMMON += $(MS_RUNTIME_OPTION)
  LDOUTPUT = -Fe

  # JDK name required here
  RC_FLAGS += /D "JDK_FNAME=$(PGRM).exe" \
	/D "JDK_INTERNAL_NAME=$(PGRM)" \
	/D "JDK_FTYPE=0x1L"

  RES = $(OBJDIR)/$(PGRM).res
else
  LDOUTPUT = -o #Have a space 
  OTHER_LDLIBS  += -lc $(LIBCXX)
# setup the list of libraries to link in...
ifeq ($(PLATFORM), linux)
ifeq ("$(CC_VER_MAJOR)", "3")
  OTHER_LDLIBS  += -Wl,-Bstatic -lgcc_eh -Wl,-Bdynamic
endif
endif #LINUX
endif #PLATFORM

UNPACK_EXE = $(BINDIR)/unpack200$(EXE_SUFFIX)

UNPACK_EXE_FILES_cpp =  $(filter-out jni.cpp,$(FILES_cpp))

UNPACK_EXE_FILES_cpp += main.cpp

UNPACK_EXE_FILES_o = $(addprefix $(COBJDIR)/, \
		     	$(notdir  \
		     	$(patsubst %.cpp,%.$(OBJECT_SUFFIX),$(UNPACK_EXE_FILES_cpp)) \
		     ))

COBJDIR = $(strip $(subst unpack,unpack-cmd,$(OBJDIR)))

all: build

build: prop pack200-tool

prop:
	$(MAKE) -C prop

pack200-tool:
	$(call make-launcher, pack200, com.sun.java.util.jar.pack.Driver, , --pack)

# ignore mapfile for non-product binary 
unpacker:
	$(MAKE) $(UNPACK_EXE) STANDALONE=true LDMAPFLAGS_DBG=

ifeq ($(PLATFORM), windows)
IMVERSIONVALUE=$(JDK_MINOR_VERSION).$(JDK_MICRO_VERSION).$(JDK_UPDATE_VER).$(COOKED_BUILD_NUMBER)
SED_ALL_MANIFEST=$(SED) -e 's%IMVERSION%$(IMVERSIONVALUE)%g'
updatefiles:: 
	$(CAT) $(TOPDIR)/src/windows/resource/unpack200_proto.exe.manifest | $(SED_ALL_MANIFEST) > $(OBJDIR)/unpack200.exe.manifest
winres::  $(RES)
else
updatefiles::
	$(ECHO) "Manifest not required for Unix"
winres::
	$(ECHO) "Resource files not required for Unix"
endif

# Mapfile-vers.gmk, does not copy over the mapfile-vers-unpack200, when
# the make utiliy is re-invoked, as in this case. In order to workaround
# this special case, the mapfile required for the unpack200 command, is
# explicitly copied over to the expected location.
$(UNPACK_EXE): $(UNPACK_EXE_FILES_o) updatefiles winres
	$(prep-target)
	$(RM) $(TEMPDIR)/mapfile-vers
	$(CP) mapfile-vers-unpack200 $(TEMPDIR)/mapfile-vers
	$(LINKER)  $(LDDFLAGS) $(UNPACK_EXE_FILES_o) $(RES) $(OTHER_LDLIBS) $(LDOUTPUT)$(TEMPDIR)/unpack200$(EXE_SUFFIX)
ifdef MT
	$(MT) /manifest $(OBJDIR)/unpack200$(EXE_SUFFIX).manifest /outputresource:$(TEMPDIR)/unpack200$(EXE_SUFFIX);#1
endif
	$(CP) $(TEMPDIR)/unpack200$(EXE_SUFFIX) $(UNPACK_EXE)
	@$(call binary_file_verification,$@)

ifeq ($(PLATFORM), windows) 
$(RES):: $(VERSIONINFO_RESOURCE)
	$(prep-target)
	$(RC) $(RC_FLAGS) $(CC_OBJECT_OUTPUT_FLAG)$(@) $(VERSIONINFO_RESOURCE)
endif

$(COBJDIR)/%.$(OBJECT_SUFFIX): %.cpp
	$(prep-target)
	$(COMPILE.cc) $(CC_OBJECT_OUTPUT_FLAG)$(COBJDIR)/$*.$(OBJECT_SUFFIX) $<

#
# Clean up.
#
clean::
	$(RM) -r $(CLASSDESTDIR)/com/sun/java/util/jar/pack $(TEMPDIR)
	$(RM) -r $(OUTPUTDIR)/tmp/$(PRODUCT)/$(PACKAGE)
	$(MAKE) -C prop clean

.PHONY: unpacker clean winres prop<|MERGE_RESOLUTION|>--- conflicted
+++ resolved
@@ -57,6 +57,7 @@
 vpath %.cpp $(SHARE_SRC)/native/$(PKGDIR)
 
 ifeq ($(STANDALONE),true)
+ ifneq ($(SYSTEM_ZLIB),true)
   ZIPOBJDIR = $(OUTPUTDIR)/tmp/sun/java.util.zip/zip/$(OBJDIRNAME)
 
   ZIPOBJS =  $(ZIPOBJDIR)/zcrc32.$(OBJECT_SUFFIX) \
@@ -70,24 +71,13 @@
 	     $(ZIPOBJDIR)/inftrees.$(OBJECT_SUFFIX) \
 	     $(ZIPOBJDIR)/inffast.$(OBJECT_SUFFIX)
 
-<<<<<<< HEAD
-  ifdef USE_SYSTEM_ZLIB
-    OTHER_CXXFLAGS += $(ZLIB_CFLAGS) -DUSE_SYSTEM_ZLIB=1
-    OTHER_LDLIBS += $(ZLIB_LIBS)
-  else
-    ZINCLUDE=-I$(SHARE_SRC)/native/java/util/zip/zlib-$(ZLIB_VERSION)
-    OTHER_CXXFLAGS += $(ZINCLUDE)
-    LDDFLAGS += $(ZIPOBJS)
-  endif
-=======
   ZINCLUDE=-I$(SHARE_SRC)/native/java/util/zip/zlib-$(ZLIB_VERSION)
   OTHER_CXXFLAGS += $(ZINCLUDE)
   LDDFLAGS += $(ZIPOBJS)
  else
-  LDDFLAGS += $(ZLIB_LIBS)
+  OTHER_LDLIBS += $(ZLIB_LIBS)
   OTHER_CXXFLAGS += $(ZLIB_CFLAGS) -DSYSTEM_ZLIB
  endif
->>>>>>> b62fb484
 else
   OTHER_CXXFLAGS += -DNO_ZLIB -DUNPACK_JNI
   OTHER_LDLIBS += $(JVMLIB)
