--- conflicted
+++ resolved
@@ -90,8 +90,6 @@
 #include "classfile_constants.h"
 #include "opcodes.in_out"
 
-<<<<<<< HEAD
-=======
 /* On AIX malloc(0) and calloc(0, ...) return a NULL pointer, which is legal,
  * but the code here does not handles it. So we wrap the methods and return non-NULL
  * pointers even if we allocate 0 bytes.
@@ -127,7 +125,6 @@
 #define free aix_free
 #endif
 
->>>>>>> 40a3bfcf
 #ifdef __APPLE__
 /* use setjmp/longjmp versions that do not save/restore the signal mask */
 #define setjmp _setjmp
