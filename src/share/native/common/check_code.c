/*
 * Copyright (c) 1994, 2011, Oracle and/or its affiliates. All rights reserved.
 * DO NOT ALTER OR REMOVE COPYRIGHT NOTICES OR THIS FILE HEADER.
 *
 * This code is free software; you can redistribute it and/or modify it
 * under the terms of the GNU General Public License version 2 only, as
 * published by the Free Software Foundation.  Oracle designates this
 * particular file as subject to the "Classpath" exception as provided
 * by Oracle in the LICENSE file that accompanied this code.
 *
 * This code is distributed in the hope that it will be useful, but WITHOUT
 * ANY WARRANTY; without even the implied warranty of MERCHANTABILITY or
 * FITNESS FOR A PARTICULAR PURPOSE.  See the GNU General Public License
 * version 2 for more details (a copy is included in the LICENSE file that
 * accompanied this code).
 *
 * You should have received a copy of the GNU General Public License version
 * 2 along with this work; if not, write to the Free Software Foundation,
 * Inc., 51 Franklin St, Fifth Floor, Boston, MA 02110-1301 USA.
 *
 * Please contact Oracle, 500 Oracle Parkway, Redwood Shores, CA 94065 USA
 * or visit www.oracle.com if you need additional information or have any
 * questions.
 */

/*-
 *      Verify that the code within a method block doesn't exploit any
 *      security holes.
 */
/*
   Exported function:

   jboolean
   VerifyClass(JNIEnv *env, jclass cb, char *message_buffer,
               jint buffer_length)
   jboolean
   VerifyClassForMajorVersion(JNIEnv *env, jclass cb, char *message_buffer,
                              jint buffer_length, jint major_version)

   This file now only uses the standard JNI and the following VM functions
   exported in jvm.h:

   JVM_FindClassFromClass
   JVM_IsInterface
   JVM_GetClassNameUTF
   JVM_GetClassCPEntriesCount
   JVM_GetClassCPTypes
   JVM_GetClassFieldsCount
   JVM_GetClassMethodsCount

   JVM_GetFieldIxModifiers

   JVM_GetMethodIxModifiers
   JVM_GetMethodIxExceptionTableLength
   JVM_GetMethodIxLocalsCount
   JVM_GetMethodIxArgsSize
   JVM_GetMethodIxMaxStack
   JVM_GetMethodIxNameUTF
   JVM_GetMethodIxSignatureUTF
   JVM_GetMethodIxExceptionsCount
   JVM_GetMethodIxExceptionIndexes
   JVM_GetMethodIxByteCodeLength
   JVM_GetMethodIxByteCode
   JVM_GetMethodIxExceptionTableEntry
   JVM_IsConstructorIx

   JVM_GetCPClassNameUTF
   JVM_GetCPFieldNameUTF
   JVM_GetCPMethodNameUTF
   JVM_GetCPFieldSignatureUTF
   JVM_GetCPMethodSignatureUTF
   JVM_GetCPFieldClassNameUTF
   JVM_GetCPMethodClassNameUTF
   JVM_GetCPFieldModifiers
   JVM_GetCPMethodModifiers

   JVM_ReleaseUTF
   JVM_IsSameClassPackage

 */

#include <string.h>
#include <setjmp.h>
#include <assert.h>
#include <limits.h>
#include <stdlib.h>

#include "jni.h"
#include "jvm.h"
#include "classfile_constants.h"
#include "opcodes.in_out"

<<<<<<< HEAD
/* On AIX malloc(0) and calloc(0, ...) return a NULL pointer, which is legal,
 * but the code here does not handles it. So we wrap the methods and return non-NULL
 * pointers even if we allocate 0 bytes.
 */
#ifdef _AIX
static int aix_dummy;
static void* aix_malloc(size_t len) {
  if (len == 0) {
    return &aix_dummy;
  }
  return malloc(len);
}

static void* aix_calloc(size_t n, size_t size) {
  if (n == 0) {
    return &aix_dummy;
  }
  return calloc(n, size);
}

static void aix_free(void* p) {
  if (p == &aix_dummy) {
    return;
  }
  free(p);
}

#undef malloc
#undef calloc
#undef free
#define malloc aix_malloc
#define calloc aix_calloc
#define free aix_free
=======
#ifdef __APPLE__
/* use setjmp/longjmp versions that do not save/restore the signal mask */
#define setjmp _setjmp
#define longjmp _longjmp
>>>>>>> dfc01dd5
#endif

#define MAX_ARRAY_DIMENSIONS 255
/* align byte code */
#ifndef ALIGN_UP
#define ALIGN_UP(n,align_grain) (((n) + ((align_grain) - 1)) & ~((align_grain)-1))
#endif /* ALIGN_UP */
#define UCALIGN(n) ((unsigned char *)ALIGN_UP((uintptr_t)(n),sizeof(int)))

#ifdef DEBUG

int verify_verbose = 0;
static struct context_type *GlobalContext;
#endif

enum {
    ITEM_Bogus,
    ITEM_Void,                  /* only as a function return value */
    ITEM_Integer,
    ITEM_Float,
    ITEM_Double,
    ITEM_Double_2,              /* 2nd word of double in register */
    ITEM_Long,
    ITEM_Long_2,                /* 2nd word of long in register */
    ITEM_Array,
    ITEM_Object,                /* Extra info field gives name. */
    ITEM_NewObject,             /* Like object, but uninitialized. */
    ITEM_InitObject,            /* "this" is init method, before call
                                    to super() */
    ITEM_ReturnAddress,         /* Extra info gives instr # of start pc */
    /* The following three are only used within array types.
     * Normally, we use ITEM_Integer, instead. */
    ITEM_Byte,
    ITEM_Short,
    ITEM_Char
};


#define UNKNOWN_STACK_SIZE -1
#define UNKNOWN_REGISTER_COUNT -1
#define UNKNOWN_RET_INSTRUCTION -1

#undef MAX
#undef MIN
#define MAX(a, b) ((a) > (b) ? (a) : (b))
#define MIN(a, b) ((a) < (b) ? (a) : (b))

#define BITS_PER_INT   (CHAR_BIT * sizeof(int)/sizeof(char))
#define SET_BIT(flags, i)  (flags[(i)/BITS_PER_INT] |= \
                                       ((unsigned)1 << ((i) % BITS_PER_INT)))
#define IS_BIT_SET(flags, i) (flags[(i)/BITS_PER_INT] & \
                                       ((unsigned)1 << ((i) % BITS_PER_INT)))

typedef unsigned int fullinfo_type;
typedef unsigned int *bitvector;

#define GET_ITEM_TYPE(thing) ((thing) & 0x1F)
#define GET_INDIRECTION(thing) (((thing) & 0xFFFF) >> 5)
#define GET_EXTRA_INFO(thing) ((thing) >> 16)
#define WITH_ZERO_INDIRECTION(thing) ((thing) & ~(0xFFE0))
#define WITH_ZERO_EXTRA_INFO(thing) ((thing) & 0xFFFF)

#define MAKE_FULLINFO(type, indirect, extra) \
     ((type) + ((indirect) << 5) + ((extra) << 16))

#define MAKE_Object_ARRAY(indirect) \
       (context->object_info + ((indirect) << 5))

#define NULL_FULLINFO MAKE_FULLINFO(ITEM_Object, 0, 0)

/* JVM_OPC_invokespecial calls to <init> need to be treated special */
#define JVM_OPC_invokeinit 0x100

/* A hash mechanism used by the verifier.
 * Maps class names to unique 16 bit integers.
 */

#define HASH_TABLE_SIZE 503

/* The buckets are managed as a 256 by 256 matrix. We allocate an entire
 * row (256 buckets) at a time to minimize fragmentation. Rows are
 * allocated on demand so that we don't waste too much space.
 */

#define MAX_HASH_ENTRIES 65536
#define HASH_ROW_SIZE 256

typedef struct hash_bucket_type {
    char *name;
    unsigned int hash;
    jclass class;
    unsigned short ID;
    unsigned short next;
    unsigned loadable:1;  /* from context->class loader */
} hash_bucket_type;

typedef struct {
    hash_bucket_type **buckets;
    unsigned short *table;
    int entries_used;
} hash_table_type;

#define GET_BUCKET(class_hash, ID)\
    (class_hash->buckets[ID / HASH_ROW_SIZE] + ID % HASH_ROW_SIZE)

/*
 * There are currently two types of resources that we need to keep
 * track of (in addition to the CCalloc pool).
 */
enum {
    VM_STRING_UTF, /* VM-allocated UTF strings */
    VM_MALLOC_BLK  /* malloc'ed blocks */
};

#define LDC_CLASS_MAJOR_VERSION 49

#define LDC_METHOD_HANDLE_MAJOR_VERSION 51

#define ALLOC_STACK_SIZE 16 /* big enough */

typedef struct alloc_stack_type {
    void *ptr;
    int kind;
    struct alloc_stack_type *next;
} alloc_stack_type;

/* The context type encapsulates the current invocation of the byte
 * code verifier.
 */
struct context_type {

    JNIEnv *env;                /* current JNIEnv */

    /* buffers etc. */
    char *message;
    jint message_buf_len;
    jboolean err_code;

    alloc_stack_type *allocated_memory; /* all memory blocks that we have not
                                           had a chance to free */
    /* Store up to ALLOC_STACK_SIZE number of handles to allocated memory
       blocks here, to save mallocs. */
    alloc_stack_type alloc_stack[ALLOC_STACK_SIZE];
    int alloc_stack_top;

    /* these fields are per class */
    jclass class;               /* current class */
    jint major_version;
    jint nconstants;
    unsigned char *constant_types;
    hash_table_type class_hash;

    fullinfo_type object_info;  /* fullinfo for java/lang/Object */
    fullinfo_type string_info;  /* fullinfo for java/lang/String */
    fullinfo_type throwable_info; /* fullinfo for java/lang/Throwable */
    fullinfo_type cloneable_info; /* fullinfo for java/lang/Cloneable */
    fullinfo_type serializable_info; /* fullinfo for java/io/Serializable */

    fullinfo_type currentclass_info; /* fullinfo for context->class */
    fullinfo_type superclass_info;   /* fullinfo for superclass */

    /* these fields are per method */
    int method_index;   /* current method */
    unsigned short *exceptions; /* exceptions */
    unsigned char *code;        /* current code object */
    jint code_length;
    int *code_data;             /* offset to instruction number */
    struct instruction_data_type *instruction_data; /* info about each */
    struct handler_info_type *handler_info;
    fullinfo_type *superclasses; /* null terminated superclasses */
    int instruction_count;      /* number of instructions */
    fullinfo_type return_type;  /* function return type */
    fullinfo_type swap_table[4]; /* used for passing information */
    int bitmask_size;           /* words needed to hold bitmap of arguments */

    /* these fields are per field */
    int field_index;

    /* Used by the space allocator */
    struct CCpool *CCroot, *CCcurrent;
    char *CCfree_ptr;
    int CCfree_size;

    /* Jump here on any error. */
    jmp_buf jump_buffer;

#ifdef DEBUG
    /* keep track of how many global refs are allocated. */
    int n_globalrefs;
#endif
};

struct stack_info_type {
    struct stack_item_type *stack;
    int stack_size;
};

struct register_info_type {
    int register_count;         /* number of registers used */
    fullinfo_type *registers;
    int mask_count;             /* number of masks in the following */
    struct mask_type *masks;
};

struct mask_type {
    int entry;
    int *modifies;
};

typedef unsigned short flag_type;

struct instruction_data_type {
    int opcode;         /* may turn into "canonical" opcode */
    unsigned changed:1;         /* has it changed */
    unsigned protected:1;       /* must accessor be a subclass of "this" */
    union {
        int i;                  /* operand to the opcode */
        int *ip;
        fullinfo_type fi;
    } operand, operand2;
    fullinfo_type p;
    struct stack_info_type stack_info;
    struct register_info_type register_info;
#define FLAG_REACHED            0x01 /* instruction reached */
#define FLAG_NEED_CONSTRUCTOR   0x02 /* must call this.<init> or super.<init> */
#define FLAG_NO_RETURN          0x04 /* must throw out of method */
    flag_type or_flags;         /* true for at least one path to this inst */
#define FLAG_CONSTRUCTED        0x01 /* this.<init> or super.<init> called */
    flag_type and_flags;        /* true for all paths to this instruction */
};

struct handler_info_type {
    int start, end, handler;
    struct stack_info_type stack_info;
};

struct stack_item_type {
    fullinfo_type item;
    struct stack_item_type *next;
};

typedef struct context_type context_type;
typedef struct instruction_data_type instruction_data_type;
typedef struct stack_item_type stack_item_type;
typedef struct register_info_type register_info_type;
typedef struct stack_info_type stack_info_type;
typedef struct mask_type mask_type;

static void read_all_code(context_type *context, jclass cb, int num_methods,
                          int** code_lengths, unsigned char*** code);
static void verify_method(context_type *context, jclass cb, int index,
                          int code_length, unsigned char* code);
static void free_all_code(context_type* context, int num_methods,
                          unsigned char** code);
static void verify_field(context_type *context, jclass cb, int index);

static void verify_opcode_operands (context_type *, unsigned int inumber, int offset);
static void set_protected(context_type *, unsigned int inumber, int key, int);
static jboolean is_superclass(context_type *, fullinfo_type);

static void initialize_exception_table(context_type *);
static int instruction_length(unsigned char *iptr, unsigned char *end);
static jboolean isLegalTarget(context_type *, int offset);
static void verify_constant_pool_type(context_type *, int, unsigned);

static void initialize_dataflow(context_type *);
static void run_dataflow(context_type *context);
static void check_register_values(context_type *context, unsigned int inumber);
static void check_flags(context_type *context, unsigned int inumber);
static void pop_stack(context_type *, unsigned int inumber, stack_info_type *);
static void update_registers(context_type *, unsigned int inumber, register_info_type *);
static void update_flags(context_type *, unsigned int inumber,
                         flag_type *new_and_flags, flag_type *new_or_flags);
static void push_stack(context_type *, unsigned int inumber, stack_info_type *stack);

static void merge_into_successors(context_type *, unsigned int inumber,
                                  register_info_type *register_info,
                                  stack_info_type *stack_info,
                                  flag_type and_flags, flag_type or_flags);
static void merge_into_one_successor(context_type *context,
                                     unsigned int from_inumber,
                                     unsigned int inumber,
                                     register_info_type *register_info,
                                     stack_info_type *stack_info,
                                     flag_type and_flags, flag_type or_flags,
                                     jboolean isException);
static void merge_stack(context_type *, unsigned int inumber,
                        unsigned int to_inumber, stack_info_type *);
static void merge_registers(context_type *, unsigned int inumber,
                            unsigned int to_inumber,
                            register_info_type *);
static void merge_flags(context_type *context, unsigned int from_inumber,
                        unsigned int to_inumber,
                        flag_type new_and_flags, flag_type new_or_flags);

static stack_item_type *copy_stack(context_type *, stack_item_type *);
static mask_type *copy_masks(context_type *, mask_type *masks, int mask_count);
static mask_type *add_to_masks(context_type *, mask_type *, int , int);

static fullinfo_type decrement_indirection(fullinfo_type);

static fullinfo_type merge_fullinfo_types(context_type *context,
                                          fullinfo_type a,
                                          fullinfo_type b,
                                          jboolean assignment);
static jboolean isAssignableTo(context_type *,
                               fullinfo_type a,
                               fullinfo_type b);

static jclass object_fullinfo_to_classclass(context_type *, fullinfo_type);


#define NEW(type, count) \
        ((type *)CCalloc(context, (count)*(sizeof(type)), JNI_FALSE))
#define ZNEW(type, count) \
        ((type *)CCalloc(context, (count)*(sizeof(type)), JNI_TRUE))

static void CCinit(context_type *context);
static void CCreinit(context_type *context);
static void CCdestroy(context_type *context);
static void *CCalloc(context_type *context, int size, jboolean zero);

static fullinfo_type cp_index_to_class_fullinfo(context_type *, int, int);

static char signature_to_fieldtype(context_type *context,
                                   const char **signature_p, fullinfo_type *info);

static void CCerror (context_type *, char *format, ...);
static void CFerror (context_type *, char *format, ...);
static void CCout_of_memory (context_type *);

/* Because we can longjmp any time, we need to be very careful about
 * remembering what needs to be freed. */

static void check_and_push(context_type *context, const void *ptr, int kind);
static void pop_and_free(context_type *context);

static int signature_to_args_size(const char *method_signature);

#ifdef DEBUG
static void print_stack (context_type *, stack_info_type *stack_info);
static void print_registers(context_type *, register_info_type *register_info);
static void print_flags(context_type *, flag_type, flag_type);
static void print_formatted_fieldname(context_type *context, int index);
static void print_formatted_methodname(context_type *context, int index);
#endif

void initialize_class_hash(context_type *context)
{
    hash_table_type *class_hash = &(context->class_hash);
    class_hash->buckets = (hash_bucket_type **)
        calloc(MAX_HASH_ENTRIES / HASH_ROW_SIZE, sizeof(hash_bucket_type *));
    class_hash->table = (unsigned short *)
        calloc(HASH_TABLE_SIZE, sizeof(unsigned short));
    if (class_hash->buckets == 0 ||
        class_hash->table == 0)
        CCout_of_memory(context);
    class_hash->entries_used = 0;
}

static void finalize_class_hash(context_type *context)
{
    hash_table_type *class_hash = &(context->class_hash);
    JNIEnv *env = context->env;
    int i;
    /* 4296677: bucket index starts from 1. */
    for (i=1;i<=class_hash->entries_used;i++) {
        hash_bucket_type *bucket = GET_BUCKET(class_hash, i);
        assert(bucket != NULL);
        free(bucket->name);
        if (bucket->class) {
            (*env)->DeleteGlobalRef(env, bucket->class);
#ifdef DEBUG
            context->n_globalrefs--;
#endif
        }
    }
    if (class_hash->buckets) {
        for (i=0;i<MAX_HASH_ENTRIES / HASH_ROW_SIZE; i++) {
            if (class_hash->buckets[i] == 0)
                break;
            free(class_hash->buckets[i]);
        }
    }
    free(class_hash->buckets);
    free(class_hash->table);
}

static hash_bucket_type *
new_bucket(context_type *context, unsigned short *pID)
{
    hash_table_type *class_hash = &(context->class_hash);
    int i = *pID = class_hash->entries_used + 1;
    int row = i / HASH_ROW_SIZE;
    if (i >= MAX_HASH_ENTRIES)
        CCerror(context, "Exceeded verifier's limit of 65535 referred classes");
    if (class_hash->buckets[row] == 0) {
        class_hash->buckets[row] = (hash_bucket_type*)
            calloc(HASH_ROW_SIZE, sizeof(hash_bucket_type));
        if (class_hash->buckets[row] == 0)
            CCout_of_memory(context);
    }
    class_hash->entries_used++; /* only increment when we are sure there
                                   is no overflow. */
    return GET_BUCKET(class_hash, i);
}

static unsigned int
class_hash_fun(const char *s)
{
    int i;
    unsigned raw_hash;
    for (raw_hash = 0; (i = *s) != '\0'; ++s)
        raw_hash = raw_hash * 37 + i;
    return raw_hash;
}

/*
 * Find a class using the defining loader of the current class
 * and return a local reference to it.
 */
static jclass load_class_local(context_type *context,const char *classname)
{
    jclass cb = JVM_FindClassFromClass(context->env, classname,
                                 JNI_FALSE, context->class);
    if (cb == 0)
         CCerror(context, "Cannot find class %s", classname);
    return cb;
}

/*
 * Find a class using the defining loader of the current class
 * and return a global reference to it.
 */
static jclass load_class_global(context_type *context, const char *classname)
{
    JNIEnv *env = context->env;
    jclass local, global;

    local = load_class_local(context, classname);
    global = (*env)->NewGlobalRef(env, local);
    if (global == 0)
        CCout_of_memory(context);
#ifdef DEBUG
    context->n_globalrefs++;
#endif
    (*env)->DeleteLocalRef(env, local);
    return global;
}

/*
 * Return a unique ID given a local class reference. The loadable
 * flag is true if the defining class loader of context->class
 * is known to be capable of loading the class.
 */
static unsigned short
class_to_ID(context_type *context, jclass cb, jboolean loadable)
{
    JNIEnv *env = context->env;
    hash_table_type *class_hash = &(context->class_hash);
    unsigned int hash;
    hash_bucket_type *bucket;
    unsigned short *pID;
    const char *name = JVM_GetClassNameUTF(env, cb);

    check_and_push(context, name, VM_STRING_UTF);
    hash = class_hash_fun(name);
    pID = &(class_hash->table[hash % HASH_TABLE_SIZE]);
    while (*pID) {
        bucket = GET_BUCKET(class_hash, *pID);
        if (bucket->hash == hash && strcmp(name, bucket->name) == 0) {
            /*
             * There is an unresolved entry with our name
             * so we're forced to load it in case it matches us.
             */
            if (bucket->class == 0) {
                assert(bucket->loadable == JNI_TRUE);
                bucket->class = load_class_global(context, name);
            }

            /*
             * It's already in the table. Update the loadable
             * state if it's known and then we're done.
             */
            if ((*env)->IsSameObject(env, cb, bucket->class)) {
                if (loadable && !bucket->loadable)
                    bucket->loadable = JNI_TRUE;
                goto done;
            }
        }
        pID = &bucket->next;
    }
    bucket = new_bucket(context, pID);
    bucket->next = 0;
    bucket->hash = hash;
    bucket->name = malloc(strlen(name) + 1);
    if (bucket->name == 0)
        CCout_of_memory(context);
    strcpy(bucket->name, name);
    bucket->loadable = loadable;
    bucket->class = (*env)->NewGlobalRef(env, cb);
    if (bucket->class == 0)
        CCout_of_memory(context);
#ifdef DEBUG
    context->n_globalrefs++;
#endif

done:
    pop_and_free(context);
    return *pID;
}

/*
 * Return a unique ID given a class name from the constant pool.
 * All classes are lazily loaded from the defining loader of
 * context->class.
 */
static unsigned short
class_name_to_ID(context_type *context, const char *name)
{
    hash_table_type *class_hash = &(context->class_hash);
    unsigned int hash = class_hash_fun(name);
    hash_bucket_type *bucket;
    unsigned short *pID;
    jboolean force_load = JNI_FALSE;

    pID = &(class_hash->table[hash % HASH_TABLE_SIZE]);
    while (*pID) {
        bucket = GET_BUCKET(class_hash, *pID);
        if (bucket->hash == hash && strcmp(name, bucket->name) == 0) {
            if (bucket->loadable)
                goto done;
            force_load = JNI_TRUE;
        }
        pID = &bucket->next;
    }

    if (force_load) {
        /*
         * We found at least one matching named entry for a class that
         * was not known to be loadable through the defining class loader
         * of context->class. We must load our named class and update
         * the hash table in case one these entries matches our class.
         */
        JNIEnv *env = context->env;
        jclass cb = load_class_local(context, name);
        unsigned short id = class_to_ID(context, cb, JNI_TRUE);
        (*env)->DeleteLocalRef(env, cb);
        return id;
    }

    bucket = new_bucket(context, pID);
    bucket->next = 0;
    bucket->class = 0;
    bucket->loadable = JNI_TRUE; /* name-only IDs are implicitly loadable */
    bucket->hash = hash;
    bucket->name = malloc(strlen(name) + 1);
    if (bucket->name == 0)
        CCout_of_memory(context);
    strcpy(bucket->name, name);

done:
    return *pID;
}

static const char *
ID_to_class_name(context_type *context, unsigned short ID)
{
    hash_table_type *class_hash = &(context->class_hash);
    hash_bucket_type *bucket = GET_BUCKET(class_hash, ID);
    return bucket->name;
}

static jclass
ID_to_class(context_type *context, unsigned short ID)
{
    hash_table_type *class_hash = &(context->class_hash);
    hash_bucket_type *bucket = GET_BUCKET(class_hash, ID);
    if (bucket->class == 0) {
        assert(bucket->loadable == JNI_TRUE);
        bucket->class = load_class_global(context, bucket->name);
    }
    return bucket->class;
}

static fullinfo_type
make_loadable_class_info(context_type *context, jclass cb)
{
    return MAKE_FULLINFO(ITEM_Object, 0,
                           class_to_ID(context, cb, JNI_TRUE));
}

static fullinfo_type
make_class_info(context_type *context, jclass cb)
{
    return MAKE_FULLINFO(ITEM_Object, 0,
                         class_to_ID(context, cb, JNI_FALSE));
}

static fullinfo_type
make_class_info_from_name(context_type *context, const char *name)
{
    return MAKE_FULLINFO(ITEM_Object, 0,
                         class_name_to_ID(context, name));
}

/* RETURNS
 * 1: on success       chosen to be consistent with previous VerifyClass
 * 0: verify error
 * 2: out of memory
 * 3: class format error
 *
 * Called by verify_class.  Verify the code of each of the methods
 * in a class.  Note that this function apparently can't be JNICALL,
 * because if it is the dynamic linker doesn't appear to be able to
 * find it on Win32.
 */

#define CC_OK 1
#define CC_VerifyError 0
#define CC_OutOfMemory 2
#define CC_ClassFormatError 3

JNIEXPORT jboolean
VerifyClassForMajorVersion(JNIEnv *env, jclass cb, char *buffer, jint len,
                           jint major_version)
{
    context_type context_structure;
    context_type *context = &context_structure;
    jboolean result = CC_OK;
    int i;
    int num_methods;
    int* code_lengths;
    unsigned char** code;

#ifdef DEBUG
    GlobalContext = context;
#endif

    memset(context, 0, sizeof(context_type));
    context->message = buffer;
    context->message_buf_len = len;

    context->env = env;
    context->class = cb;

    /* Set invalid method/field index of the context, in case anyone
       calls CCerror */
    context->method_index = -1;
    context->field_index = -1;

    /* Don't call CCerror or anything that can call it above the setjmp! */
    if (!setjmp(context->jump_buffer)) {
        jclass super;

        CCinit(context);                /* initialize heap; may throw */

        initialize_class_hash(context);

        context->major_version = major_version;
        context->nconstants = JVM_GetClassCPEntriesCount(env, cb);
        context->constant_types = (unsigned char *)
            malloc(sizeof(unsigned char) * context->nconstants + 1);

        if (context->constant_types == 0)
            CCout_of_memory(context);

        JVM_GetClassCPTypes(env, cb, context->constant_types);

        if (context->constant_types == 0)
            CCout_of_memory(context);

        context->object_info =
            make_class_info_from_name(context, "java/lang/Object");
        context->string_info =
            make_class_info_from_name(context, "java/lang/String");
        context->throwable_info =
            make_class_info_from_name(context, "java/lang/Throwable");
        context->cloneable_info =
            make_class_info_from_name(context, "java/lang/Cloneable");
        context->serializable_info =
            make_class_info_from_name(context, "java/io/Serializable");

        context->currentclass_info = make_loadable_class_info(context, cb);

        super = (*env)->GetSuperclass(env, cb);

        if (super != 0) {
            fullinfo_type *gptr;
            int i = 0;

            context->superclass_info = make_loadable_class_info(context, super);

            while(super != 0) {
                jclass tmp_cb = (*env)->GetSuperclass(env, super);
                (*env)->DeleteLocalRef(env, super);
                super = tmp_cb;
                i++;
            }
            (*env)->DeleteLocalRef(env, super);
            super = 0;

            /* Can't go on context heap since it survives more than
               one method */
            context->superclasses = gptr =
                malloc(sizeof(fullinfo_type)*(i + 1));
            if (gptr == 0) {
                CCout_of_memory(context);
            }

            super = (*env)->GetSuperclass(env, context->class);
            while(super != 0) {
                jclass tmp_cb;
                *gptr++ = make_class_info(context, super);
                tmp_cb = (*env)->GetSuperclass(env, super);
                (*env)->DeleteLocalRef(env, super);
                super = tmp_cb;
            }
            *gptr = 0;
        } else {
            context->superclass_info = 0;
        }

        (*env)->DeleteLocalRef(env, super);

        /* Look at each method */
        for (i = JVM_GetClassFieldsCount(env, cb); --i >= 0;)
            verify_field(context, cb, i);
        num_methods = JVM_GetClassMethodsCount(env, cb);
        read_all_code(context, cb, num_methods, &code_lengths, &code);
        for (i = num_methods - 1; i >= 0; --i)
            verify_method(context, cb, i, code_lengths[i], code[i]);
        free_all_code(context, num_methods, code);
        result = CC_OK;
    } else {
        result = context->err_code;
    }

    /* Cleanup */
    finalize_class_hash(context);

    while(context->allocated_memory)
        pop_and_free(context);

#ifdef DEBUG
    GlobalContext = 0;
#endif

    if (context->exceptions)
        free(context->exceptions);

    if (context->constant_types)
        free(context->constant_types);

    if (context->superclasses)
        free(context->superclasses);

#ifdef DEBUG
    /* Make sure all global refs created in the verifier are freed */
    assert(context->n_globalrefs == 0);
#endif

    CCdestroy(context);         /* destroy heap */
    return result;
}

#define OLD_FORMAT_MAX_MAJOR_VERSION 48

JNIEXPORT jboolean
VerifyClass(JNIEnv *env, jclass cb, char *buffer, jint len)
{
    static int warned = 0;
    if (!warned) {
      jio_fprintf(stdout, "Warning! An old version of jvm is used. This is not supported.\n");
      warned = 1;
    }
    return VerifyClassForMajorVersion(env, cb, buffer, len,
                                      OLD_FORMAT_MAX_MAJOR_VERSION);
}

static void
verify_field(context_type *context, jclass cb, int field_index)
{
    JNIEnv *env = context->env;
    int access_bits = JVM_GetFieldIxModifiers(env, cb, field_index);
    context->field_index = field_index;

    if (  ((access_bits & JVM_ACC_PUBLIC) != 0) &&
          ((access_bits & (JVM_ACC_PRIVATE | JVM_ACC_PROTECTED)) != 0)) {
        CCerror(context, "Inconsistent access bits.");
    }
    context->field_index = -1;
}


/**
 * We read all of the class's methods' code because it is possible that
 * the verification of one method could resulting in linking further
 * down the stack (due to class loading), which could end up rewriting
 * some of the bytecode of methods we haven't verified yet.  Since we
 * don't want to see the rewritten bytecode, cache all the code and
 * operate only on that.
 */
static void
read_all_code(context_type* context, jclass cb, int num_methods,
              int** lengths_addr, unsigned char*** code_addr)
{
    int* lengths;
    unsigned char** code;
    int i;

    lengths = malloc(sizeof(int) * num_methods);
    check_and_push(context, lengths, VM_MALLOC_BLK);

    code = malloc(sizeof(unsigned char*) * num_methods);
    check_and_push(context, code, VM_MALLOC_BLK);

    *(lengths_addr) = lengths;
    *(code_addr) = code;

    for (i = 0; i < num_methods; ++i) {
        lengths[i] = JVM_GetMethodIxByteCodeLength(context->env, cb, i);
        if (lengths[i] > 0) {
            code[i] = malloc(sizeof(unsigned char) * (lengths[i] + 1));
            check_and_push(context, code[i], VM_MALLOC_BLK);
            JVM_GetMethodIxByteCode(context->env, cb, i, code[i]);
        } else {
            code[i] = NULL;
        }
    }
}

static void
free_all_code(context_type* context, int num_methods, unsigned char** code)
{
  int i;
  for (i = 0; i < num_methods; ++i) {
      if (code[i] != NULL) {
          pop_and_free(context);
      }
  }
  pop_and_free(context); /* code */
  pop_and_free(context); /* lengths */
}

/* Verify the code of one method */
static void
verify_method(context_type *context, jclass cb, int method_index,
              int code_length, unsigned char* code)
{
    JNIEnv *env = context->env;
    int access_bits = JVM_GetMethodIxModifiers(env, cb, method_index);
    int *code_data;
    instruction_data_type *idata = 0;
    int instruction_count;
    int i, offset;
    unsigned int inumber;
    jint nexceptions;

    if ((access_bits & (JVM_ACC_NATIVE | JVM_ACC_ABSTRACT)) != 0) {
        /* not much to do for abstract and native methods */
        return;
    }

    context->code_length = code_length;
    context->code = code;

    /* CCerror can give method-specific info once this is set */
    context->method_index = method_index;

    CCreinit(context);          /* initial heap */
    code_data = NEW(int, code_length);

#ifdef DEBUG
    if (verify_verbose) {
        const char *classname = JVM_GetClassNameUTF(env, cb);
        const char *methodname =
            JVM_GetMethodIxNameUTF(env, cb, method_index);
        const char *signature =
            JVM_GetMethodIxSignatureUTF(env, cb, method_index);
        jio_fprintf(stdout, "Looking at %s.%s%s\n",
                    (classname ? classname : ""),
                    (methodname ? methodname : ""),
                    (signature ? signature : ""));
        JVM_ReleaseUTF(classname);
        JVM_ReleaseUTF(methodname);
        JVM_ReleaseUTF(signature);
    }
#endif

    if (((access_bits & JVM_ACC_PUBLIC) != 0) &&
        ((access_bits & (JVM_ACC_PRIVATE | JVM_ACC_PROTECTED)) != 0)) {
        CCerror(context, "Inconsistent access bits.");
    }

    /* Run through the code.  Mark the start of each instruction, and give
     * the instruction a number */
    for (i = 0, offset = 0; offset < code_length; i++) {
        int length = instruction_length(&code[offset], code + code_length);
        int next_offset = offset + length;
        if (length <= 0)
            CCerror(context, "Illegal instruction found at offset %d", offset);
        if (next_offset > code_length)
            CCerror(context, "Code stops in the middle of instruction "
                    " starting at offset %d", offset);
        code_data[offset] = i;
        while (++offset < next_offset)
            code_data[offset] = -1; /* illegal location */
    }
    instruction_count = i;      /* number of instructions in code */

    /* Allocate a structure to hold info about each instruction. */
    idata = NEW(instruction_data_type, instruction_count);

    /* Initialize the heap, and other info in the context structure. */
    context->code = code;
    context->instruction_data = idata;
    context->code_data = code_data;
    context->instruction_count = instruction_count;
    context->handler_info =
        NEW(struct handler_info_type,
            JVM_GetMethodIxExceptionTableLength(env, cb, method_index));
    context->bitmask_size =
        (JVM_GetMethodIxLocalsCount(env, cb, method_index)
         + (BITS_PER_INT - 1))/BITS_PER_INT;

    if (instruction_count == 0)
        CCerror(context, "Empty code");

    for (inumber = 0, offset = 0; offset < code_length; inumber++) {
        int length = instruction_length(&code[offset], code + code_length);
        instruction_data_type *this_idata = &idata[inumber];
        this_idata->opcode = code[offset];
        this_idata->stack_info.stack = NULL;
        this_idata->stack_info.stack_size  = UNKNOWN_STACK_SIZE;
        this_idata->register_info.register_count = UNKNOWN_REGISTER_COUNT;
        this_idata->changed = JNI_FALSE;  /* no need to look at it yet. */
        this_idata->protected = JNI_FALSE;  /* no need to look at it yet. */
        this_idata->and_flags = (flag_type) -1; /* "bottom" and value */
        this_idata->or_flags = 0; /* "bottom" or value*/
        /* This also sets up this_data->operand.  It also makes the
         * xload_x and xstore_x instructions look like the generic form. */
        verify_opcode_operands(context, inumber, offset);
        offset += length;
    }


    /* make sure exception table is reasonable. */
    initialize_exception_table(context);
    /* Set up first instruction, and start of exception handlers. */
    initialize_dataflow(context);
    /* Run data flow analysis on the instructions. */
    run_dataflow(context);

    /* verify checked exceptions, if any */
    nexceptions = JVM_GetMethodIxExceptionsCount(env, cb, method_index);
    context->exceptions = (unsigned short *)
        malloc(sizeof(unsigned short) * nexceptions + 1);
    if (context->exceptions == 0)
        CCout_of_memory(context);
    JVM_GetMethodIxExceptionIndexes(env, cb, method_index,
                                    context->exceptions);
    for (i = 0; i < nexceptions; i++) {
        /* Make sure the constant pool item is JVM_CONSTANT_Class */
        verify_constant_pool_type(context, (int)context->exceptions[i],
                                  1 << JVM_CONSTANT_Class);
    }
    free(context->exceptions);
    context->exceptions = 0;
    context->code = 0;
    context->method_index = -1;
}


/* Look at a single instruction, and verify its operands.  Also, for
 * simplicity, move the operand into the ->operand field.
 * Make sure that branches don't go into the middle of nowhere.
 */

static jint _ck_ntohl(jint n)
{
    unsigned char *p = (unsigned char *)&n;
    return (p[0] << 24) | (p[1] << 16) | (p[2] << 8) | p[3];
}

static void
verify_opcode_operands(context_type *context, unsigned int inumber, int offset)
{
    JNIEnv *env = context->env;
    instruction_data_type *idata = context->instruction_data;
    instruction_data_type *this_idata = &idata[inumber];
    int *code_data = context->code_data;
    int mi = context->method_index;
    unsigned char *code = context->code;
    int opcode = this_idata->opcode;
    int var;

    /*
     * Set the ip fields to 0 not the i fields because the ip fields
     * are 64 bits on 64 bit architectures, the i field is only 32
     */
    this_idata->operand.ip = 0;
    this_idata->operand2.ip = 0;

    switch (opcode) {

    case JVM_OPC_jsr:
        /* instruction of ret statement */
        this_idata->operand2.i = UNKNOWN_RET_INSTRUCTION;
        /* FALLTHROUGH */
    case JVM_OPC_ifeq: case JVM_OPC_ifne: case JVM_OPC_iflt:
    case JVM_OPC_ifge: case JVM_OPC_ifgt: case JVM_OPC_ifle:
    case JVM_OPC_ifnull: case JVM_OPC_ifnonnull:
    case JVM_OPC_if_icmpeq: case JVM_OPC_if_icmpne: case JVM_OPC_if_icmplt:
    case JVM_OPC_if_icmpge: case JVM_OPC_if_icmpgt: case JVM_OPC_if_icmple:
    case JVM_OPC_if_acmpeq: case JVM_OPC_if_acmpne:
    case JVM_OPC_goto: {
        /* Set the ->operand to be the instruction number of the target. */
        int jump = (((signed char)(code[offset+1])) << 8) + code[offset+2];
        int target = offset + jump;
        if (!isLegalTarget(context, target))
            CCerror(context, "Illegal target of jump or branch");
        this_idata->operand.i = code_data[target];
        break;
    }

    case JVM_OPC_jsr_w:
        /* instruction of ret statement */
        this_idata->operand2.i = UNKNOWN_RET_INSTRUCTION;
        /* FALLTHROUGH */
    case JVM_OPC_goto_w: {
        /* Set the ->operand to be the instruction number of the target. */
        int jump = (((signed char)(code[offset+1])) << 24) +
                     (code[offset+2] << 16) + (code[offset+3] << 8) +
                     (code[offset + 4]);
        int target = offset + jump;
        if (!isLegalTarget(context, target))
            CCerror(context, "Illegal target of jump or branch");
        this_idata->operand.i = code_data[target];
        break;
    }

    case JVM_OPC_tableswitch:
    case JVM_OPC_lookupswitch: {
        /* Set the ->operand to be a table of possible instruction targets. */
        int *lpc = (int *) UCALIGN(code + offset + 1);
        int *lptr;
        int *saved_operand;
        int keys;
        int k, delta;
        /* 4639449, 4647081: Padding bytes must be zero. */
        unsigned char* bptr = (unsigned char*) (code + offset + 1);
        for (; bptr < (unsigned char*)lpc; bptr++) {
            if (*bptr != 0) {
                CCerror(context, "Non zero padding bytes in switch");
            }
        }
        if (opcode == JVM_OPC_tableswitch) {
            keys = _ck_ntohl(lpc[2]) -  _ck_ntohl(lpc[1]) + 1;
            delta = 1;
        } else {
            keys = _ck_ntohl(lpc[1]); /* number of pairs */
            delta = 2;
            /* Make sure that the tableswitch items are sorted */
            for (k = keys - 1, lptr = &lpc[2]; --k >= 0; lptr += 2) {
                int this_key = _ck_ntohl(lptr[0]);  /* NB: ntohl may be unsigned */
                int next_key = _ck_ntohl(lptr[2]);
                if (this_key >= next_key) {
                    CCerror(context, "Unsorted lookup switch");
                }
            }
        }
        saved_operand = NEW(int, keys + 2);
        if (!isLegalTarget(context, offset + _ck_ntohl(lpc[0])))
            CCerror(context, "Illegal default target in switch");
        saved_operand[keys + 1] = code_data[offset + _ck_ntohl(lpc[0])];
        for (k = keys, lptr = &lpc[3]; --k >= 0; lptr += delta) {
            int target = offset + _ck_ntohl(lptr[0]);
            if (!isLegalTarget(context, target))
                CCerror(context, "Illegal branch in tableswitch");
            saved_operand[k + 1] = code_data[target];
        }
        saved_operand[0] = keys + 1; /* number of successors */
        this_idata->operand.ip = saved_operand;
        break;
    }

    case JVM_OPC_ldc: {
        /* Make sure the constant pool item is the right type. */
        int key = code[offset + 1];
        int types = (1 << JVM_CONSTANT_Integer) | (1 << JVM_CONSTANT_Float) |
                    (1 << JVM_CONSTANT_String);
        if (context->major_version >= LDC_CLASS_MAJOR_VERSION) {
            types |= 1 << JVM_CONSTANT_Class;
        }
        if (context->major_version >= LDC_METHOD_HANDLE_MAJOR_VERSION) {
            types |= (1 << JVM_CONSTANT_MethodHandle) |
                     (1 << JVM_CONSTANT_MethodType);
        }
        this_idata->operand.i = key;
        verify_constant_pool_type(context, key, types);
        break;
    }

    case JVM_OPC_ldc_w: {
        /* Make sure the constant pool item is the right type. */
        int key = (code[offset + 1] << 8) + code[offset + 2];
        int types = (1 << JVM_CONSTANT_Integer) | (1 << JVM_CONSTANT_Float) |
                    (1 << JVM_CONSTANT_String);
        if (context->major_version >= LDC_CLASS_MAJOR_VERSION) {
            types |= 1 << JVM_CONSTANT_Class;
        }
        if (context->major_version >= LDC_METHOD_HANDLE_MAJOR_VERSION) {
            types |= (1 << JVM_CONSTANT_MethodHandle) |
                     (1 << JVM_CONSTANT_MethodType);
        }
        this_idata->operand.i = key;
        verify_constant_pool_type(context, key, types);
        break;
    }

    case JVM_OPC_ldc2_w: {
        /* Make sure the constant pool item is the right type. */
        int key = (code[offset + 1] << 8) + code[offset + 2];
        int types = (1 << JVM_CONSTANT_Double) | (1 << JVM_CONSTANT_Long);
        this_idata->operand.i = key;
        verify_constant_pool_type(context, key, types);
        break;
    }

    case JVM_OPC_getfield: case JVM_OPC_putfield:
    case JVM_OPC_getstatic: case JVM_OPC_putstatic: {
        /* Make sure the constant pool item is the right type. */
        int key = (code[offset + 1] << 8) + code[offset + 2];
        this_idata->operand.i = key;
        verify_constant_pool_type(context, key, 1 << JVM_CONSTANT_Fieldref);
        if (opcode == JVM_OPC_getfield || opcode == JVM_OPC_putfield)
            set_protected(context, inumber, key, opcode);
        break;
    }

    case JVM_OPC_invokevirtual:
    case JVM_OPC_invokespecial:
    case JVM_OPC_invokestatic:
    case JVM_OPC_invokedynamic:
    case JVM_OPC_invokeinterface: {
        /* Make sure the constant pool item is the right type. */
        int key = (code[offset + 1] << 8) + code[offset + 2];
        const char *methodname;
        jclass cb = context->class;
        fullinfo_type clazz_info;
        int is_constructor, is_internal, is_invokedynamic;
        int kind = (opcode == JVM_OPC_invokeinterface
                            ? 1 << JVM_CONSTANT_InterfaceMethodref
                  : opcode == JVM_OPC_invokedynamic
                            ? 1 << JVM_CONSTANT_NameAndType
                            : 1 << JVM_CONSTANT_Methodref);
        is_invokedynamic = opcode == JVM_OPC_invokedynamic;
        /* Make sure the constant pool item is the right type. */
        verify_constant_pool_type(context, key, kind);
        methodname = JVM_GetCPMethodNameUTF(env, cb, key);
        check_and_push(context, methodname, VM_STRING_UTF);
        is_constructor = !strcmp(methodname, "<init>");
        is_internal = methodname[0] == '<';
        pop_and_free(context);

        if (is_invokedynamic)
          clazz_info = context->object_info;  // anything will do
        else
          clazz_info = cp_index_to_class_fullinfo(context, key,
                                                  JVM_CONSTANT_Methodref);
        this_idata->operand.i = key;
        this_idata->operand2.fi = clazz_info;
        if (is_constructor) {
            if (opcode != JVM_OPC_invokespecial) {
                CCerror(context,
                        "Must call initializers using invokespecial");
            }
            this_idata->opcode = JVM_OPC_invokeinit;
        } else {
            if (is_internal) {
                CCerror(context, "Illegal call to internal method");
            }
            if (opcode == JVM_OPC_invokespecial
                   && clazz_info != context->currentclass_info
                   && clazz_info != context->superclass_info) {
                int not_found = 1;

                jclass super = (*env)->GetSuperclass(env, context->class);
                while(super != 0) {
                    jclass tmp_cb;
                    fullinfo_type new_info = make_class_info(context, super);
                    if (clazz_info == new_info) {
                        not_found = 0;
                        break;
                    }
                    tmp_cb = (*env)->GetSuperclass(env, super);
                    (*env)->DeleteLocalRef(env, super);
                    super = tmp_cb;
                }
                (*env)->DeleteLocalRef(env, super);

                /* The optimizer make cause this to happen on local code */
                if (not_found) {
#ifdef BROKEN_JAVAC
                    jobject loader = JVM_GetClassLoader(env, context->class);
                    int has_loader = (loader != 0);
                    (*env)->DeleteLocalRef(env, loader);
                    if (has_loader)
#endif /* BROKEN_JAVAC */
                        CCerror(context,
                                "Illegal use of nonvirtual function call");
                }
            }
        }
        if (opcode == JVM_OPC_invokeinterface) {
            unsigned int args1;
            unsigned int args2;
            const char *signature =
                JVM_GetCPMethodSignatureUTF(env, context->class, key);
            check_and_push(context, signature, VM_STRING_UTF);
            args1 = signature_to_args_size(signature) + 1;
            args2 = code[offset + 3];
            if (args1 != args2) {
                CCerror(context,
                        "Inconsistent args_size for invokeinterface");
            }
            if (code[offset + 4] != 0) {
                CCerror(context,
                        "Fourth operand byte of invokeinterface must be zero");
            }
            pop_and_free(context);
        } else if (opcode == JVM_OPC_invokedynamic) {
            if (code[offset + 3] != 0 || code[offset + 4] != 0) {
                CCerror(context,
                        "Third and fourth operand bytes of invokedynamic must be zero");
            }
        } else if (opcode == JVM_OPC_invokevirtual
                      || opcode == JVM_OPC_invokespecial)
            set_protected(context, inumber, key, opcode);
        break;
    }


    case JVM_OPC_instanceof:
    case JVM_OPC_checkcast:
    case JVM_OPC_new:
    case JVM_OPC_anewarray:
    case JVM_OPC_multianewarray: {
        /* Make sure the constant pool item is a class */
        int key = (code[offset + 1] << 8) + code[offset + 2];
        fullinfo_type target;
        verify_constant_pool_type(context, key, 1 << JVM_CONSTANT_Class);
        target = cp_index_to_class_fullinfo(context, key, JVM_CONSTANT_Class);
        if (GET_ITEM_TYPE(target) == ITEM_Bogus)
            CCerror(context, "Illegal type");
        switch(opcode) {
        case JVM_OPC_anewarray:
            if ((GET_INDIRECTION(target)) >= MAX_ARRAY_DIMENSIONS)
                CCerror(context, "Array with too many dimensions");
            this_idata->operand.fi = MAKE_FULLINFO(GET_ITEM_TYPE(target),
                                                   GET_INDIRECTION(target) + 1,
                                                   GET_EXTRA_INFO(target));
            break;
        case JVM_OPC_new:
            if (WITH_ZERO_EXTRA_INFO(target) !=
                             MAKE_FULLINFO(ITEM_Object, 0, 0))
                CCerror(context, "Illegal creation of multi-dimensional array");
            /* operand gets set to the "unitialized object".  operand2 gets
             * set to what the value will be after it's initialized. */
            this_idata->operand.fi = MAKE_FULLINFO(ITEM_NewObject, 0, inumber);
            this_idata->operand2.fi = target;
            break;
        case JVM_OPC_multianewarray:
            this_idata->operand.fi = target;
            this_idata->operand2.i = code[offset + 3];
            if (    (this_idata->operand2.i > (int)GET_INDIRECTION(target))
                 || (this_idata->operand2.i == 0))
                CCerror(context, "Illegal dimension argument");
            break;
        default:
            this_idata->operand.fi = target;
        }
        break;
    }

    case JVM_OPC_newarray: {
        /* Cache the result of the JVM_OPC_newarray into the operand slot */
        fullinfo_type full_info;
        switch (code[offset + 1]) {
            case JVM_T_INT:
                full_info = MAKE_FULLINFO(ITEM_Integer, 1, 0); break;
            case JVM_T_LONG:
                full_info = MAKE_FULLINFO(ITEM_Long, 1, 0); break;
            case JVM_T_FLOAT:
                full_info = MAKE_FULLINFO(ITEM_Float, 1, 0); break;
            case JVM_T_DOUBLE:
                full_info = MAKE_FULLINFO(ITEM_Double, 1, 0); break;
            case JVM_T_BYTE: case JVM_T_BOOLEAN:
                full_info = MAKE_FULLINFO(ITEM_Byte, 1, 0); break;
            case JVM_T_CHAR:
                full_info = MAKE_FULLINFO(ITEM_Char, 1, 0); break;
            case JVM_T_SHORT:
                full_info = MAKE_FULLINFO(ITEM_Short, 1, 0); break;
            default:
                full_info = 0;          /* Keep lint happy */
                CCerror(context, "Bad type passed to newarray");
        }
        this_idata->operand.fi = full_info;
        break;
    }

    /* Fudge iload_x, aload_x, etc to look like their generic cousin. */
    case JVM_OPC_iload_0: case JVM_OPC_iload_1: case JVM_OPC_iload_2: case JVM_OPC_iload_3:
        this_idata->opcode = JVM_OPC_iload;
        var = opcode - JVM_OPC_iload_0;
        goto check_local_variable;

    case JVM_OPC_fload_0: case JVM_OPC_fload_1: case JVM_OPC_fload_2: case JVM_OPC_fload_3:
        this_idata->opcode = JVM_OPC_fload;
        var = opcode - JVM_OPC_fload_0;
        goto check_local_variable;

    case JVM_OPC_aload_0: case JVM_OPC_aload_1: case JVM_OPC_aload_2: case JVM_OPC_aload_3:
        this_idata->opcode = JVM_OPC_aload;
        var = opcode - JVM_OPC_aload_0;
        goto check_local_variable;

    case JVM_OPC_lload_0: case JVM_OPC_lload_1: case JVM_OPC_lload_2: case JVM_OPC_lload_3:
        this_idata->opcode = JVM_OPC_lload;
        var = opcode - JVM_OPC_lload_0;
        goto check_local_variable2;

    case JVM_OPC_dload_0: case JVM_OPC_dload_1: case JVM_OPC_dload_2: case JVM_OPC_dload_3:
        this_idata->opcode = JVM_OPC_dload;
        var = opcode - JVM_OPC_dload_0;
        goto check_local_variable2;

    case JVM_OPC_istore_0: case JVM_OPC_istore_1: case JVM_OPC_istore_2: case JVM_OPC_istore_3:
        this_idata->opcode = JVM_OPC_istore;
        var = opcode - JVM_OPC_istore_0;
        goto check_local_variable;

    case JVM_OPC_fstore_0: case JVM_OPC_fstore_1: case JVM_OPC_fstore_2: case JVM_OPC_fstore_3:
        this_idata->opcode = JVM_OPC_fstore;
        var = opcode - JVM_OPC_fstore_0;
        goto check_local_variable;

    case JVM_OPC_astore_0: case JVM_OPC_astore_1: case JVM_OPC_astore_2: case JVM_OPC_astore_3:
        this_idata->opcode = JVM_OPC_astore;
        var = opcode - JVM_OPC_astore_0;
        goto check_local_variable;

    case JVM_OPC_lstore_0: case JVM_OPC_lstore_1: case JVM_OPC_lstore_2: case JVM_OPC_lstore_3:
        this_idata->opcode = JVM_OPC_lstore;
        var = opcode - JVM_OPC_lstore_0;
        goto check_local_variable2;

    case JVM_OPC_dstore_0: case JVM_OPC_dstore_1: case JVM_OPC_dstore_2: case JVM_OPC_dstore_3:
        this_idata->opcode = JVM_OPC_dstore;
        var = opcode - JVM_OPC_dstore_0;
        goto check_local_variable2;

    case JVM_OPC_wide:
        this_idata->opcode = code[offset + 1];
        var = (code[offset + 2] << 8) + code[offset + 3];
        switch(this_idata->opcode) {
            case JVM_OPC_lload:  case JVM_OPC_dload:
            case JVM_OPC_lstore: case JVM_OPC_dstore:
                goto check_local_variable2;
            default:
                goto check_local_variable;
        }

    case JVM_OPC_iinc:              /* the increment amount doesn't matter */
    case JVM_OPC_ret:
    case JVM_OPC_aload: case JVM_OPC_iload: case JVM_OPC_fload:
    case JVM_OPC_astore: case JVM_OPC_istore: case JVM_OPC_fstore:
        var = code[offset + 1];
    check_local_variable:
        /* Make sure that the variable number isn't illegal. */
        this_idata->operand.i = var;
        if (var >= JVM_GetMethodIxLocalsCount(env, context->class, mi))
            CCerror(context, "Illegal local variable number");
        break;

    case JVM_OPC_lload: case JVM_OPC_dload: case JVM_OPC_lstore: case JVM_OPC_dstore:
        var = code[offset + 1];
    check_local_variable2:
        /* Make sure that the variable number isn't illegal. */
        this_idata->operand.i = var;
        if ((var + 1) >= JVM_GetMethodIxLocalsCount(env, context->class, mi))
            CCerror(context, "Illegal local variable number");
        break;

    default:
        if (opcode > JVM_OPC_MAX)
            CCerror(context, "Quick instructions shouldn't appear yet.");
        break;
    } /* of switch */
}


static void
set_protected(context_type *context, unsigned int inumber, int key, int opcode)
{
    JNIEnv *env = context->env;
    fullinfo_type clazz_info;
    if (opcode != JVM_OPC_invokevirtual && opcode != JVM_OPC_invokespecial) {
        clazz_info = cp_index_to_class_fullinfo(context, key,
                                                JVM_CONSTANT_Fieldref);
    } else {
        clazz_info = cp_index_to_class_fullinfo(context, key,
                                                JVM_CONSTANT_Methodref);
    }
    if (is_superclass(context, clazz_info)) {
        jclass calledClass =
            object_fullinfo_to_classclass(context, clazz_info);
        int access;
        /* 4734966: JVM_GetCPFieldModifiers() or JVM_GetCPMethodModifiers() only
           searches the referenced field or method in calledClass. The following
           while loop is added to search up the superclass chain to make this
           symbolic resolution consistent with the field/method resolution
           specified in VM spec 5.4.3. */
        calledClass = (*env)->NewLocalRef(env, calledClass);
        do {
            jclass tmp_cb;
            if (opcode != JVM_OPC_invokevirtual && opcode != JVM_OPC_invokespecial) {
                access = JVM_GetCPFieldModifiers
                    (env, context->class, key, calledClass);
            } else {
                access = JVM_GetCPMethodModifiers
                    (env, context->class, key, calledClass);
            }
            if (access != -1) {
                break;
            }
            tmp_cb = (*env)->GetSuperclass(env, calledClass);
            (*env)->DeleteLocalRef(env, calledClass);
            calledClass = tmp_cb;
        } while (calledClass != 0);

        if (access == -1) {
            /* field/method not found, detected at runtime. */
        } else if (access & JVM_ACC_PROTECTED) {
            if (!JVM_IsSameClassPackage(env, calledClass, context->class))
                context->instruction_data[inumber].protected = JNI_TRUE;
        }
        (*env)->DeleteLocalRef(env, calledClass);
    }
}


static jboolean
is_superclass(context_type *context, fullinfo_type clazz_info) {
    fullinfo_type *fptr = context->superclasses;

    if (fptr == 0)
        return JNI_FALSE;
    for (; *fptr != 0; fptr++) {
        if (*fptr == clazz_info)
            return JNI_TRUE;
    }
    return JNI_FALSE;
}


/* Look through each item on the exception table.  Each of the fields must
 * refer to a legal instruction.
 */
static void
initialize_exception_table(context_type *context)
{
    JNIEnv *env = context->env;
    int mi = context->method_index;
    struct handler_info_type *handler_info = context->handler_info;
    int *code_data = context->code_data;
    int code_length = context->code_length;
    int max_stack_size = JVM_GetMethodIxMaxStack(env, context->class, mi);
    int i = JVM_GetMethodIxExceptionTableLength(env, context->class, mi);
    if (max_stack_size < 1 && i > 0) {
        // If the method contains exception handlers, it must have room
        // on the expression stack for the exception that the VM could push
        CCerror(context, "Stack size too large");
    }
    for (; --i >= 0; handler_info++) {
        JVM_ExceptionTableEntryType einfo;
        stack_item_type *stack_item = NEW(stack_item_type, 1);

        JVM_GetMethodIxExceptionTableEntry(env, context->class, mi,
                                           i, &einfo);

        if (!(einfo.start_pc < einfo.end_pc &&
              einfo.start_pc >= 0 &&
              isLegalTarget(context, einfo.start_pc) &&
              (einfo.end_pc ==  code_length ||
               isLegalTarget(context, einfo.end_pc)))) {
            CFerror(context, "Illegal exception table range");
        }
        if (!((einfo.handler_pc > 0) &&
              isLegalTarget(context, einfo.handler_pc))) {
            CFerror(context, "Illegal exception table handler");
        }

        handler_info->start = code_data[einfo.start_pc];
        /* einfo.end_pc may point to one byte beyond the end of bytecodes. */
        handler_info->end = (einfo.end_pc == context->code_length) ?
            context->instruction_count : code_data[einfo.end_pc];
        handler_info->handler = code_data[einfo.handler_pc];
        handler_info->stack_info.stack = stack_item;
        handler_info->stack_info.stack_size = 1;
        stack_item->next = NULL;
        if (einfo.catchType != 0) {
            const char *classname;
            /* Constant pool entry type has been checked in format checker */
            classname = JVM_GetCPClassNameUTF(env,
                                              context->class,
                                              einfo.catchType);
            check_and_push(context, classname, VM_STRING_UTF);
            stack_item->item = make_class_info_from_name(context, classname);
            if (!isAssignableTo(context,
                                stack_item->item,
                                context->throwable_info))
                CCerror(context, "catch_type not a subclass of Throwable");
            pop_and_free(context);
        } else {
            stack_item->item = context->throwable_info;
        }
    }
}


/* Given a pointer to an instruction, return its length.  Use the table
 * opcode_length[] which is automatically built.
 */
static int instruction_length(unsigned char *iptr, unsigned char *end)
{
    static unsigned char opcode_length[] = JVM_OPCODE_LENGTH_INITIALIZER;
    int instruction = *iptr;
    switch (instruction) {
        case JVM_OPC_tableswitch: {
            int *lpc = (int *)UCALIGN(iptr + 1);
            int index;
            if (lpc + 2 >= (int *)end) {
                return -1; /* do not read pass the end */
            }
            index = _ck_ntohl(lpc[2]) - _ck_ntohl(lpc[1]);
            if ((index < 0) || (index > 65535)) {
                return -1;      /* illegal */
            } else {
                return (unsigned char *)(&lpc[index + 4]) - iptr;
            }
        }

        case JVM_OPC_lookupswitch: {
            int *lpc = (int *) UCALIGN(iptr + 1);
            int npairs;
            if (lpc + 1 >= (int *)end)
                return -1; /* do not read pass the end */
            npairs = _ck_ntohl(lpc[1]);
            /* There can't be more than 64K labels because of the limit
             * on per-method byte code length.
             */
            if (npairs < 0 || npairs >= 65536)
                return  -1;
            else
                return (unsigned char *)(&lpc[2 * (npairs + 1)]) - iptr;
        }

        case JVM_OPC_wide:
            if (iptr + 1 >= end)
                return -1; /* do not read pass the end */
            switch(iptr[1]) {
                case JVM_OPC_ret:
                case JVM_OPC_iload: case JVM_OPC_istore:
                case JVM_OPC_fload: case JVM_OPC_fstore:
                case JVM_OPC_aload: case JVM_OPC_astore:
                case JVM_OPC_lload: case JVM_OPC_lstore:
                case JVM_OPC_dload: case JVM_OPC_dstore:
                    return 4;
                case JVM_OPC_iinc:
                    return 6;
                default:
                    return -1;
            }

        default: {
            /* A length of 0 indicates an error. */
            int length = opcode_length[instruction];
            return (length <= 0) ? -1 : length;
        }
    }
}


/* Given the target of a branch, make sure that it's a legal target. */
static jboolean
isLegalTarget(context_type *context, int offset)
{
    int code_length = context->code_length;
    int *code_data = context->code_data;
    return (offset >= 0 && offset < code_length && code_data[offset] >= 0);
}


/* Make sure that an element of the constant pool really is of the indicated
 * type.
 */
static void
verify_constant_pool_type(context_type *context, int index, unsigned mask)
{
    int nconstants = context->nconstants;
    unsigned char *type_table = context->constant_types;
    unsigned type;

    if ((index <= 0) || (index >= nconstants))
        CCerror(context, "Illegal constant pool index");

    type = type_table[index];
    if ((mask & (1 << type)) == 0)
        CCerror(context, "Illegal type in constant pool");
}


static void
initialize_dataflow(context_type *context)
{
    JNIEnv *env = context->env;
    instruction_data_type *idata = context->instruction_data;
    int mi = context->method_index;
    jclass cb = context->class;
    int args_size = JVM_GetMethodIxArgsSize(env, cb, mi);
    fullinfo_type *reg_ptr;
    fullinfo_type full_info;
    const char *p;
    const char *signature;

    /* Initialize the function entry, since we know everything about it. */
    idata[0].stack_info.stack_size = 0;
    idata[0].stack_info.stack = NULL;
    idata[0].register_info.register_count = args_size;
    idata[0].register_info.registers = NEW(fullinfo_type, args_size);
    idata[0].register_info.mask_count = 0;
    idata[0].register_info.masks = NULL;
    idata[0].and_flags = 0;     /* nothing needed */
    idata[0].or_flags = FLAG_REACHED; /* instruction reached */
    reg_ptr = idata[0].register_info.registers;

    if ((JVM_GetMethodIxModifiers(env, cb, mi) & JVM_ACC_STATIC) == 0) {
        /* A non static method.  If this is an <init> method, the first
         * argument is an uninitialized object.  Otherwise it is an object of
         * the given class type.  java.lang.Object.<init> is special since
         * we don't call its superclass <init> method.
         */
        if (JVM_IsConstructorIx(env, cb, mi)
                && context->currentclass_info != context->object_info) {
            *reg_ptr++ = MAKE_FULLINFO(ITEM_InitObject, 0, 0);
            idata[0].or_flags |= FLAG_NEED_CONSTRUCTOR;
        } else {
            *reg_ptr++ = context->currentclass_info;
        }
    }
    signature = JVM_GetMethodIxSignatureUTF(env, cb, mi);
    check_and_push(context, signature, VM_STRING_UTF);
    /* Fill in each of the arguments into the registers. */
    for (p = signature + 1; *p != JVM_SIGNATURE_ENDFUNC; ) {
        char fieldchar = signature_to_fieldtype(context, &p, &full_info);
        switch (fieldchar) {
            case 'D': case 'L':
                *reg_ptr++ = full_info;
                *reg_ptr++ = full_info + 1;
                break;
            default:
                *reg_ptr++ = full_info;
                break;
        }
    }
    p++;                        /* skip over right parenthesis */
    if (*p == 'V') {
        context->return_type = MAKE_FULLINFO(ITEM_Void, 0, 0);
    } else {
        signature_to_fieldtype(context, &p, &full_info);
        context->return_type = full_info;
    }
    pop_and_free(context);
    /* Indicate that we need to look at the first instruction. */
    idata[0].changed = JNI_TRUE;
}


/* Run the data flow analysis, as long as there are things to change. */
static void
run_dataflow(context_type *context) {
    JNIEnv *env = context->env;
    int mi = context->method_index;
    jclass cb = context->class;
    int max_stack_size = JVM_GetMethodIxMaxStack(env, cb, mi);
    instruction_data_type *idata = context->instruction_data;
    unsigned int icount = context->instruction_count;
    jboolean work_to_do = JNI_TRUE;
    unsigned int inumber;

    /* Run through the loop, until there is nothing left to do. */
    while (work_to_do) {
        work_to_do = JNI_FALSE;
        for (inumber = 0; inumber < icount; inumber++) {
            instruction_data_type *this_idata = &idata[inumber];
            if (this_idata->changed) {
                register_info_type new_register_info;
                stack_info_type new_stack_info;
                flag_type new_and_flags, new_or_flags;

                this_idata->changed = JNI_FALSE;
                work_to_do = JNI_TRUE;
#ifdef DEBUG
                if (verify_verbose) {
                    int opcode = this_idata->opcode;
                    jio_fprintf(stdout, "Instruction %d: ", inumber);
                    print_stack(context, &this_idata->stack_info);
                    print_registers(context, &this_idata->register_info);
                    print_flags(context,
                                this_idata->and_flags, this_idata->or_flags);
                    fflush(stdout);
                }
#endif
                /* Make sure the registers and flags are appropriate */
                check_register_values(context, inumber);
                check_flags(context, inumber);

                /* Make sure the stack can deal with this instruction */
                pop_stack(context, inumber, &new_stack_info);

                /* Update the registers  and flags */
                update_registers(context, inumber, &new_register_info);
                update_flags(context, inumber, &new_and_flags, &new_or_flags);

                /* Update the stack. */
                push_stack(context, inumber, &new_stack_info);

                if (new_stack_info.stack_size > max_stack_size)
                    CCerror(context, "Stack size too large");
#ifdef DEBUG
                if (verify_verbose) {
                    jio_fprintf(stdout, "  ");
                    print_stack(context, &new_stack_info);
                    print_registers(context, &new_register_info);
                    print_flags(context, new_and_flags, new_or_flags);
                    fflush(stdout);
                }
#endif
                /* Add the new stack and register information to any
                 * instructions that can follow this instruction.     */
                merge_into_successors(context, inumber,
                                      &new_register_info, &new_stack_info,
                                      new_and_flags, new_or_flags);
            }
        }
    }
}


/* Make sure that the registers contain a legitimate value for the given
 * instruction.
*/

static void
check_register_values(context_type *context, unsigned int inumber)
{
    instruction_data_type *idata = context->instruction_data;
    instruction_data_type *this_idata = &idata[inumber];
    int opcode = this_idata->opcode;
    int operand = this_idata->operand.i;
    int register_count = this_idata->register_info.register_count;
    fullinfo_type *registers = this_idata->register_info.registers;
    jboolean double_word = JNI_FALSE;   /* default value */
    int type;

    switch (opcode) {
        default:
            return;
        case JVM_OPC_iload: case JVM_OPC_iinc:
            type = ITEM_Integer; break;
        case JVM_OPC_fload:
            type = ITEM_Float; break;
        case JVM_OPC_aload:
            type = ITEM_Object; break;
        case JVM_OPC_ret:
            type = ITEM_ReturnAddress; break;
        case JVM_OPC_lload:
            type = ITEM_Long; double_word = JNI_TRUE; break;
        case JVM_OPC_dload:
            type = ITEM_Double; double_word = JNI_TRUE; break;
    }
    if (!double_word) {
        fullinfo_type reg;
        /* Make sure we don't have an illegal register or one with wrong type */
        if (operand >= register_count) {
            CCerror(context,
                    "Accessing value from uninitialized register %d", operand);
        }
        reg = registers[operand];

        if (WITH_ZERO_EXTRA_INFO(reg) == (unsigned)MAKE_FULLINFO(type, 0, 0)) {
            /* the register is obviously of the given type */
            return;
        } else if (GET_INDIRECTION(reg) > 0 && type == ITEM_Object) {
            /* address type stuff be used on all arrays */
            return;
        } else if (GET_ITEM_TYPE(reg) == ITEM_ReturnAddress) {
            CCerror(context, "Cannot load return address from register %d",
                              operand);
            /* alternatively
                      (GET_ITEM_TYPE(reg) == ITEM_ReturnAddress)
                   && (opcode == JVM_OPC_iload)
                   && (type == ITEM_Object || type == ITEM_Integer)
               but this never occurs
            */
        } else if (reg == ITEM_InitObject && type == ITEM_Object) {
            return;
        } else if (WITH_ZERO_EXTRA_INFO(reg) ==
                        MAKE_FULLINFO(ITEM_NewObject, 0, 0) &&
                   type == ITEM_Object) {
            return;
        } else {
            CCerror(context, "Register %d contains wrong type", operand);
        }
    } else {
        /* Make sure we don't have an illegal register or one with wrong type */
        if ((operand + 1) >= register_count) {
            CCerror(context,
                    "Accessing value from uninitialized register pair %d/%d",
                    operand, operand+1);
        } else {
            if ((registers[operand] == (unsigned)MAKE_FULLINFO(type, 0, 0)) &&
                (registers[operand + 1] == (unsigned)MAKE_FULLINFO(type + 1, 0, 0))) {
                return;
            } else {
                CCerror(context, "Register pair %d/%d contains wrong type",
                        operand, operand+1);
            }
        }
    }
}


/* Make sure the flags contain legitimate values for this instruction.
*/

static void
check_flags(context_type *context, unsigned int inumber)
{
    instruction_data_type *idata = context->instruction_data;
    instruction_data_type *this_idata = &idata[inumber];
    int opcode = this_idata->opcode;
    switch (opcode) {
        case JVM_OPC_return:
            /* We need a constructor, but we aren't guaranteed it's called */
            if ((this_idata->or_flags & FLAG_NEED_CONSTRUCTOR) &&
                   !(this_idata->and_flags & FLAG_CONSTRUCTED))
                CCerror(context, "Constructor must call super() or this()");
            /* fall through */
        case JVM_OPC_ireturn: case JVM_OPC_lreturn:
        case JVM_OPC_freturn: case JVM_OPC_dreturn: case JVM_OPC_areturn:
            if (this_idata->or_flags & FLAG_NO_RETURN)
                /* This method cannot exit normally */
                CCerror(context, "Cannot return normally");
        default:
            break; /* nothing to do. */
    }
}

/* Make sure that the top of the stack contains reasonable values for the
 * given instruction.  The post-pop values of the stack and its size are
 * returned in *new_stack_info.
 */

static void
pop_stack(context_type *context, unsigned int inumber, stack_info_type *new_stack_info)
{
    instruction_data_type *idata = context->instruction_data;
    instruction_data_type *this_idata = &idata[inumber];
    int opcode = this_idata->opcode;
    stack_item_type *stack = this_idata->stack_info.stack;
    int stack_size = this_idata->stack_info.stack_size;
    char *stack_operands, *p;
    char buffer[257];           /* for holding manufactured argument lists */
    fullinfo_type stack_extra_info_buffer[256]; /* save info popped off stack */
    fullinfo_type *stack_extra_info = &stack_extra_info_buffer[256];
    fullinfo_type full_info;    /* only used in case of invoke instructions */
    fullinfo_type put_full_info; /* only used in case JVM_OPC_putstatic and JVM_OPC_putfield */

    switch(opcode) {
        default:
            /* For most instructions, we just use a built-in table */
            stack_operands = opcode_in_out[opcode][0];
            break;

        case JVM_OPC_putstatic: case JVM_OPC_putfield: {
            /* The top thing on the stack depends on the signature of
             * the object.                         */
            int operand = this_idata->operand.i;
            const char *signature =
                JVM_GetCPFieldSignatureUTF(context->env,
                                           context->class,
                                           operand);
            char *ip = buffer;
            check_and_push(context, signature, VM_STRING_UTF);
#ifdef DEBUG
            if (verify_verbose) {
                print_formatted_fieldname(context, operand);
            }
#endif
            if (opcode == JVM_OPC_putfield)
                *ip++ = 'A';    /* object for putfield */
            *ip++ = signature_to_fieldtype(context, &signature, &put_full_info);
            *ip = '\0';
            stack_operands = buffer;
            pop_and_free(context);
            break;
        }

        case JVM_OPC_invokevirtual: case JVM_OPC_invokespecial:
        case JVM_OPC_invokeinit:    /* invokespecial call to <init> */
        case JVM_OPC_invokedynamic:
        case JVM_OPC_invokestatic: case JVM_OPC_invokeinterface: {
            /* The top stuff on the stack depends on the method signature */
            int operand = this_idata->operand.i;
            const char *signature =
                JVM_GetCPMethodSignatureUTF(context->env,
                                            context->class,
                                            operand);
            char *ip = buffer;
            const char *p;
            check_and_push(context, signature, VM_STRING_UTF);
#ifdef DEBUG
            if (verify_verbose) {
                print_formatted_methodname(context, operand);
            }
#endif
            if (opcode != JVM_OPC_invokestatic &&
                opcode != JVM_OPC_invokedynamic)
                /* First, push the object */
                *ip++ = (opcode == JVM_OPC_invokeinit ? '@' : 'A');
            for (p = signature + 1; *p != JVM_SIGNATURE_ENDFUNC; ) {
                *ip++ = signature_to_fieldtype(context, &p, &full_info);
                if (ip >= buffer + sizeof(buffer) - 1)
                    CCerror(context, "Signature %s has too many arguments",
                            signature);
            }
            *ip = 0;
            stack_operands = buffer;
            pop_and_free(context);
            break;
        }

        case JVM_OPC_multianewarray: {
            /* Count can't be larger than 255. So can't overflow buffer */
            int count = this_idata->operand2.i; /* number of ints on stack */
            memset(buffer, 'I', count);
            buffer[count] = '\0';
            stack_operands = buffer;
            break;
        }

    } /* of switch */

    /* Run through the list of operands >>backwards<< */
    for (   p = stack_operands + strlen(stack_operands);
            p > stack_operands;
            stack = stack->next) {
        int type = *--p;
        fullinfo_type top_type = stack ? stack->item : 0;
        int size = (type == 'D' || type == 'L') ? 2 : 1;
        *--stack_extra_info = top_type;
        if (stack == NULL)
            CCerror(context, "Unable to pop operand off an empty stack");

        switch (type) {
            case 'I':
                if (top_type != MAKE_FULLINFO(ITEM_Integer, 0, 0))
                    CCerror(context, "Expecting to find integer on stack");
                break;

            case 'F':
                if (top_type != MAKE_FULLINFO(ITEM_Float, 0, 0))
                    CCerror(context, "Expecting to find float on stack");
                break;

            case 'A':           /* object or array */
                if (   (GET_ITEM_TYPE(top_type) != ITEM_Object)
                    && (GET_INDIRECTION(top_type) == 0)) {
                    /* The thing isn't an object or an array.  Let's see if it's
                     * one of the special cases  */
                    if (  (WITH_ZERO_EXTRA_INFO(top_type) ==
                                MAKE_FULLINFO(ITEM_ReturnAddress, 0, 0))
                        && (opcode == JVM_OPC_astore))
                        break;
                    if (   (GET_ITEM_TYPE(top_type) == ITEM_NewObject
                            || (GET_ITEM_TYPE(top_type) == ITEM_InitObject))
                        && ((opcode == JVM_OPC_astore) || (opcode == JVM_OPC_aload)
                            || (opcode == JVM_OPC_ifnull) || (opcode == JVM_OPC_ifnonnull)))
                        break;
                    /* The 2nd edition VM of the specification allows field
                     * initializations before the superclass initializer,
                     * if the field is defined within the current class.
                     */
                     if (   (GET_ITEM_TYPE(top_type) == ITEM_InitObject)
                         && (opcode == JVM_OPC_putfield)) {
                        int operand = this_idata->operand.i;
                        int access_bits = JVM_GetCPFieldModifiers(context->env,
                                                                  context->class,
                                                                  operand,
                                                                  context->class);
                        /* Note: This relies on the fact that
                         * JVM_GetCPFieldModifiers retrieves only local fields,
                         * and does not respect inheritance.
                         */
                        if (access_bits != -1) {
                            if ( cp_index_to_class_fullinfo(context, operand, JVM_CONSTANT_Fieldref) ==
                                 context->currentclass_info ) {
                                top_type = context->currentclass_info;
                                *stack_extra_info = top_type;
                                break;
                            }
                        }
                    }
                    CCerror(context, "Expecting to find object/array on stack");
                }
                break;

            case '@': {         /* unitialized object, for call to <init> */
                int item_type = GET_ITEM_TYPE(top_type);
                if (item_type != ITEM_NewObject && item_type != ITEM_InitObject)
                    CCerror(context,
                            "Expecting to find unitialized object on stack");
                break;
            }

            case 'O':           /* object, not array */
                if (WITH_ZERO_EXTRA_INFO(top_type) !=
                       MAKE_FULLINFO(ITEM_Object, 0, 0))
                    CCerror(context, "Expecting to find object on stack");
                break;

            case 'a':           /* integer, object, or array */
                if (      (top_type != MAKE_FULLINFO(ITEM_Integer, 0, 0))
                       && (GET_ITEM_TYPE(top_type) != ITEM_Object)
                       && (GET_INDIRECTION(top_type) == 0))
                    CCerror(context,
                            "Expecting to find object, array, or int on stack");
                break;

            case 'D':           /* double */
                if (top_type != MAKE_FULLINFO(ITEM_Double, 0, 0))
                    CCerror(context, "Expecting to find double on stack");
                break;

            case 'L':           /* long */
                if (top_type != MAKE_FULLINFO(ITEM_Long, 0, 0))
                    CCerror(context, "Expecting to find long on stack");
                break;

            case ']':           /* array of some type */
                if (top_type == NULL_FULLINFO) {
                    /* do nothing */
                } else switch(p[-1]) {
                    case 'I':   /* array of integers */
                        if (top_type != MAKE_FULLINFO(ITEM_Integer, 1, 0) &&
                            top_type != NULL_FULLINFO)
                            CCerror(context,
                                    "Expecting to find array of ints on stack");
                        break;

                    case 'L':   /* array of longs */
                        if (top_type != MAKE_FULLINFO(ITEM_Long, 1, 0))
                            CCerror(context,
                                   "Expecting to find array of longs on stack");
                        break;

                    case 'F':   /* array of floats */
                        if (top_type != MAKE_FULLINFO(ITEM_Float, 1, 0))
                            CCerror(context,
                                 "Expecting to find array of floats on stack");
                        break;

                    case 'D':   /* array of doubles */
                        if (top_type != MAKE_FULLINFO(ITEM_Double, 1, 0))
                            CCerror(context,
                                "Expecting to find array of doubles on stack");
                        break;

                    case 'A': { /* array of addresses (arrays or objects) */
                        int indirection = GET_INDIRECTION(top_type);
                        if ((indirection == 0) ||
                            ((indirection == 1) &&
                                (GET_ITEM_TYPE(top_type) != ITEM_Object)))
                            CCerror(context,
                                "Expecting to find array of objects or arrays "
                                    "on stack");
                        break;
                    }

                    case 'B':   /* array of bytes */
                        if (top_type != MAKE_FULLINFO(ITEM_Byte, 1, 0))
                            CCerror(context,
                                  "Expecting to find array of bytes on stack");
                        break;

                    case 'C':   /* array of characters */
                        if (top_type != MAKE_FULLINFO(ITEM_Char, 1, 0))
                            CCerror(context,
                                  "Expecting to find array of chars on stack");
                        break;

                    case 'S':   /* array of shorts */
                        if (top_type != MAKE_FULLINFO(ITEM_Short, 1, 0))
                            CCerror(context,
                                 "Expecting to find array of shorts on stack");
                        break;

                    case '?':   /* any type of array is okay */
                        if (GET_INDIRECTION(top_type) == 0)
                            CCerror(context,
                                    "Expecting to find array on stack");
                        break;

                    default:
                        CCerror(context, "Internal error #1");
                        break;
                }
                p -= 2;         /* skip over [ <char> */
                break;

            case '1': case '2': case '3': case '4': /* stack swapping */
                if (top_type == MAKE_FULLINFO(ITEM_Double, 0, 0)
                    || top_type == MAKE_FULLINFO(ITEM_Long, 0, 0)) {
                    if ((p > stack_operands) && (p[-1] == '+')) {
                        context->swap_table[type - '1'] = top_type + 1;
                        context->swap_table[p[-2] - '1'] = top_type;
                        size = 2;
                        p -= 2;
                    } else {
                        CCerror(context,
                                "Attempt to split long or double on the stack");
                    }
                } else {
                    context->swap_table[type - '1'] = stack->item;
                    if ((p > stack_operands) && (p[-1] == '+'))
                        p--;    /* ignore */
                }
                break;
            case '+':           /* these should have been caught. */
            default:
                CCerror(context, "Internal error #2");
        }
        stack_size -= size;
    }

    /* For many of the opcodes that had an "A" in their field, we really
     * need to go back and do a little bit more accurate testing.  We can, of
     * course, assume that the minimal type checking has already been done.
     */
    switch (opcode) {
        default: break;
        case JVM_OPC_aastore: {     /* array index object  */
            fullinfo_type array_type = stack_extra_info[0];
            fullinfo_type object_type = stack_extra_info[2];
            fullinfo_type target_type = decrement_indirection(array_type);
            if ((GET_ITEM_TYPE(object_type) != ITEM_Object)
                    && (GET_INDIRECTION(object_type) == 0)) {
                CCerror(context, "Expecting reference type on operand stack in aastore");
            }
            if ((GET_ITEM_TYPE(target_type) != ITEM_Object)
                    && (GET_INDIRECTION(target_type) == 0)) {
                CCerror(context, "Component type of the array must be reference type in aastore");
            }
            break;
        }

        case JVM_OPC_putfield:
        case JVM_OPC_getfield:
        case JVM_OPC_putstatic: {
            int operand = this_idata->operand.i;
            fullinfo_type stack_object = stack_extra_info[0];
            if (opcode == JVM_OPC_putfield || opcode == JVM_OPC_getfield) {
                if (!isAssignableTo
                        (context,
                         stack_object,
                         cp_index_to_class_fullinfo
                             (context, operand, JVM_CONSTANT_Fieldref))) {
                    CCerror(context,
                            "Incompatible type for getting or setting field");
                }
                if (this_idata->protected &&
                    !isAssignableTo(context, stack_object,
                                    context->currentclass_info)) {
                    CCerror(context, "Bad access to protected data");
                }
            }
            if (opcode == JVM_OPC_putfield || opcode == JVM_OPC_putstatic) {
                int item = (opcode == JVM_OPC_putfield ? 1 : 0);
                if (!isAssignableTo(context,
                                    stack_extra_info[item], put_full_info)) {
                    CCerror(context, "Bad type in putfield/putstatic");
                }
            }
            break;
        }

        case JVM_OPC_athrow:
            if (!isAssignableTo(context, stack_extra_info[0],
                                context->throwable_info)) {
                CCerror(context, "Can only throw Throwable objects");
            }
            break;

        case JVM_OPC_aaload: {      /* array index */
            /* We need to pass the information to the stack updater */
            fullinfo_type array_type = stack_extra_info[0];
            context->swap_table[0] = decrement_indirection(array_type);
            break;
        }

        case JVM_OPC_invokevirtual: case JVM_OPC_invokespecial:
        case JVM_OPC_invokeinit:
        case JVM_OPC_invokedynamic:
        case JVM_OPC_invokeinterface: case JVM_OPC_invokestatic: {
            int operand = this_idata->operand.i;
            const char *signature =
                JVM_GetCPMethodSignatureUTF(context->env,
                                            context->class,
                                            operand);
            int item;
            const char *p;
            check_and_push(context, signature, VM_STRING_UTF);
            if (opcode == JVM_OPC_invokestatic ||
                opcode == JVM_OPC_invokedynamic) {
                item = 0;
            } else if (opcode == JVM_OPC_invokeinit) {
                fullinfo_type init_type = this_idata->operand2.fi;
                fullinfo_type object_type = stack_extra_info[0];
                context->swap_table[0] = object_type; /* save value */
                if (GET_ITEM_TYPE(stack_extra_info[0]) == ITEM_NewObject) {
                    /* We better be calling the appropriate init.  Find the
                     * inumber of the "JVM_OPC_new" instruction", and figure
                     * out what the type really is.
                     */
                    unsigned int new_inumber = GET_EXTRA_INFO(stack_extra_info[0]);
                    fullinfo_type target_type = idata[new_inumber].operand2.fi;
                    context->swap_table[1] = target_type;

                    if (target_type != init_type) {
                        CCerror(context, "Call to wrong initialization method");
                    }
                    if (this_idata->protected
                        && context->major_version > LDC_CLASS_MAJOR_VERSION
                        && !isAssignableTo(context, object_type,
                                           context->currentclass_info)) {
                      CCerror(context, "Bad access to protected data");
                    }
                } else {
                    /* We better be calling super() or this(). */
                    if (init_type != context->superclass_info &&
                        init_type != context->currentclass_info) {
                        CCerror(context, "Call to wrong initialization method");
                    }
                    context->swap_table[1] = context->currentclass_info;
                }
                item = 1;
            } else {
                fullinfo_type target_type = this_idata->operand2.fi;
                fullinfo_type object_type = stack_extra_info[0];
                if (!isAssignableTo(context, object_type, target_type)){
                    CCerror(context,
                            "Incompatible object argument for function call");
                }
                if (opcode == JVM_OPC_invokespecial
                    && !isAssignableTo(context, object_type,
                                       context->currentclass_info)) {
                    /* Make sure object argument is assignment compatible to current class */
                    CCerror(context,
                            "Incompatible object argument for invokespecial");
                }
                if (this_idata->protected
                    && !isAssignableTo(context, object_type,
                                       context->currentclass_info)) {
                    /* This is ugly. Special dispensation.  Arrays pretend to
                       implement public Object clone() even though they don't */
                    const char *utfName =
                        JVM_GetCPMethodNameUTF(context->env,
                                               context->class,
                                               this_idata->operand.i);
                    int is_clone = utfName && (strcmp(utfName, "clone") == 0);
                    JVM_ReleaseUTF(utfName);

                    if ((target_type == context->object_info) &&
                        (GET_INDIRECTION(object_type) > 0) &&
                        is_clone) {
                    } else {
                        CCerror(context, "Bad access to protected data");
                    }
                }
                item = 1;
            }
            for (p = signature + 1; *p != JVM_SIGNATURE_ENDFUNC; item++)
                if (signature_to_fieldtype(context, &p, &full_info) == 'A') {
                    if (!isAssignableTo(context,
                                        stack_extra_info[item], full_info)) {
                        CCerror(context, "Incompatible argument to function");
                    }
                }

            pop_and_free(context);
            break;
        }

        case JVM_OPC_return:
            if (context->return_type != MAKE_FULLINFO(ITEM_Void, 0, 0))
                CCerror(context, "Wrong return type in function");
            break;

        case JVM_OPC_ireturn: case JVM_OPC_lreturn: case JVM_OPC_freturn:
        case JVM_OPC_dreturn: case JVM_OPC_areturn: {
            fullinfo_type target_type = context->return_type;
            fullinfo_type object_type = stack_extra_info[0];
            if (!isAssignableTo(context, object_type, target_type)) {
                CCerror(context, "Wrong return type in function");
            }
            break;
        }

        case JVM_OPC_new: {
            /* Make sure that nothing on the stack already looks like what
             * we want to create.  I can't image how this could possibly happen
             * but we should test for it anyway, since if it could happen, the
             * result would be an unitialized object being able to masquerade
             * as an initialized one.
             */
            stack_item_type *item;
            for (item = stack; item != NULL; item = item->next) {
                if (item->item == this_idata->operand.fi) {
                    CCerror(context,
                            "Uninitialized object on stack at creating point");
                }
            }
            /* Info for update_registers */
            context->swap_table[0] = this_idata->operand.fi;
            context->swap_table[1] = MAKE_FULLINFO(ITEM_Bogus, 0, 0);

            break;
        }
    }
    new_stack_info->stack = stack;
    new_stack_info->stack_size = stack_size;
}


/* We've already determined that the instruction is legal.  Perform the
 * operation on the registers, and return the updated results in
 * new_register_count_p and new_registers.
 */

static void
update_registers(context_type *context, unsigned int inumber,
                 register_info_type *new_register_info)
{
    instruction_data_type *idata = context->instruction_data;
    instruction_data_type *this_idata = &idata[inumber];
    int opcode = this_idata->opcode;
    int operand = this_idata->operand.i;
    int register_count = this_idata->register_info.register_count;
    fullinfo_type *registers = this_idata->register_info.registers;
    stack_item_type *stack = this_idata->stack_info.stack;
    int mask_count = this_idata->register_info.mask_count;
    mask_type *masks = this_idata->register_info.masks;

    /* Use these as default new values. */
    int            new_register_count = register_count;
    int            new_mask_count = mask_count;
    fullinfo_type *new_registers = registers;
    mask_type     *new_masks = masks;

    enum { ACCESS_NONE, ACCESS_SINGLE, ACCESS_DOUBLE } access = ACCESS_NONE;
    int i;

    /* Remember, we've already verified the type at the top of the stack. */
    switch (opcode) {
        default: break;
        case JVM_OPC_istore: case JVM_OPC_fstore: case JVM_OPC_astore:
            access = ACCESS_SINGLE;
            goto continue_store;

        case JVM_OPC_lstore: case JVM_OPC_dstore:
            access = ACCESS_DOUBLE;
            goto continue_store;

        continue_store: {
            /* We have a modification to the registers.  Copy them if needed. */
            fullinfo_type stack_top_type = stack->item;
            int max_operand = operand + ((access == ACCESS_DOUBLE) ? 1 : 0);

            if (     max_operand < register_count
                  && registers[operand] == stack_top_type
                  && ((access == ACCESS_SINGLE) ||
                         (registers[operand + 1]== stack_top_type + 1)))
                /* No changes have been made to the registers. */
                break;
            new_register_count = MAX(max_operand + 1, register_count);
            new_registers = NEW(fullinfo_type, new_register_count);
            for (i = 0; i < register_count; i++)
                new_registers[i] = registers[i];
            for (i = register_count; i < new_register_count; i++)
                new_registers[i] = MAKE_FULLINFO(ITEM_Bogus, 0, 0);
            new_registers[operand] = stack_top_type;
            if (access == ACCESS_DOUBLE)
                new_registers[operand + 1] = stack_top_type + 1;
            break;
        }

        case JVM_OPC_iload: case JVM_OPC_fload: case JVM_OPC_aload:
        case JVM_OPC_iinc: case JVM_OPC_ret:
            access = ACCESS_SINGLE;
            break;

        case JVM_OPC_lload: case JVM_OPC_dload:
            access = ACCESS_DOUBLE;
            break;

        case JVM_OPC_jsr: case JVM_OPC_jsr_w:
            for (i = 0; i < new_mask_count; i++)
                if (new_masks[i].entry == operand)
                    CCerror(context, "Recursive call to jsr entry");
            new_masks = add_to_masks(context, masks, mask_count, operand);
            new_mask_count++;
            break;

        case JVM_OPC_invokeinit:
        case JVM_OPC_new: {
            /* For invokeinit, an uninitialized object has been initialized.
             * For new, all previous occurrences of an uninitialized object
             * from the same instruction must be made bogus.
             * We find all occurrences of swap_table[0] in the registers, and
             * replace them with swap_table[1];
             */
            fullinfo_type from = context->swap_table[0];
            fullinfo_type to = context->swap_table[1];

            int i;
            for (i = 0; i < register_count; i++) {
                if (new_registers[i] == from) {
                    /* Found a match */
                    break;
                }
            }
            if (i < register_count) { /* We broke out loop for match */
                /* We have to change registers, and possibly a mask */
                jboolean copied_mask = JNI_FALSE;
                int k;
                new_registers = NEW(fullinfo_type, register_count);
                memcpy(new_registers, registers,
                       register_count * sizeof(registers[0]));
                for ( ; i < register_count; i++) {
                    if (new_registers[i] == from) {
                        new_registers[i] = to;
                        for (k = 0; k < new_mask_count; k++) {
                            if (!IS_BIT_SET(new_masks[k].modifies, i)) {
                                if (!copied_mask) {
                                    new_masks = copy_masks(context, new_masks,
                                                           mask_count);
                                    copied_mask = JNI_TRUE;
                                }
                                SET_BIT(new_masks[k].modifies, i);
                            }
                        }
                    }
                }
            }
            break;
        }
    } /* of switch */

    if ((access != ACCESS_NONE) && (new_mask_count > 0)) {
        int i, j;
        for (i = 0; i < new_mask_count; i++) {
            int *mask = new_masks[i].modifies;
            if ((!IS_BIT_SET(mask, operand)) ||
                  ((access == ACCESS_DOUBLE) &&
                   !IS_BIT_SET(mask, operand + 1))) {
                new_masks = copy_masks(context, new_masks, mask_count);
                for (j = i; j < new_mask_count; j++) {
                    SET_BIT(new_masks[j].modifies, operand);
                    if (access == ACCESS_DOUBLE)
                        SET_BIT(new_masks[j].modifies, operand + 1);
                }
                break;
            }
        }
    }

    new_register_info->register_count = new_register_count;
    new_register_info->registers = new_registers;
    new_register_info->masks = new_masks;
    new_register_info->mask_count = new_mask_count;
}



/* We've already determined that the instruction is legal, and have updated
 * the registers.  Update the flags, too.
 */


static void
update_flags(context_type *context, unsigned int inumber,
             flag_type *new_and_flags, flag_type *new_or_flags)

{
    instruction_data_type *idata = context->instruction_data;
    instruction_data_type *this_idata = &idata[inumber];
    flag_type and_flags = this_idata->and_flags;
    flag_type or_flags = this_idata->or_flags;

    /* Set the "we've done a constructor" flag */
    if (this_idata->opcode == JVM_OPC_invokeinit) {
        fullinfo_type from = context->swap_table[0];
        if (from == MAKE_FULLINFO(ITEM_InitObject, 0, 0))
            and_flags |= FLAG_CONSTRUCTED;
    }
    *new_and_flags = and_flags;
    *new_or_flags = or_flags;
}



/* We've already determined that the instruction is legal.  Perform the
 * operation on the stack;
 *
 * new_stack_size_p and new_stack_p point to the results after the pops have
 * already been done.  Do the pushes, and then put the results back there.
 */

static void
push_stack(context_type *context, unsigned int inumber, stack_info_type *new_stack_info)
{
    instruction_data_type *idata = context->instruction_data;
    instruction_data_type *this_idata = &idata[inumber];
    int opcode = this_idata->opcode;
    int operand = this_idata->operand.i;

    int stack_size = new_stack_info->stack_size;
    stack_item_type *stack = new_stack_info->stack;
    char *stack_results;

    fullinfo_type full_info = 0;
    char buffer[5], *p;         /* actually [2] is big enough */

    /* We need to look at all those opcodes in which either we can't tell the
     * value pushed onto the stack from the opcode, or in which the value
     * pushed onto the stack is an object or array.  For the latter, we need
     * to make sure that full_info is set to the right value.
     */
    switch(opcode) {
        default:
            stack_results = opcode_in_out[opcode][1];
            break;

        case JVM_OPC_ldc: case JVM_OPC_ldc_w: case JVM_OPC_ldc2_w: {
            /* Look to constant pool to determine correct result. */
            unsigned char *type_table = context->constant_types;
            switch (type_table[operand]) {
                case JVM_CONSTANT_Integer:
                    stack_results = "I"; break;
                case JVM_CONSTANT_Float:
                    stack_results = "F"; break;
                case JVM_CONSTANT_Double:
                    stack_results = "D"; break;
                case JVM_CONSTANT_Long:
                    stack_results = "L"; break;
                case JVM_CONSTANT_String:
                    stack_results = "A";
                    full_info = context->string_info;
                    break;
                case JVM_CONSTANT_Class:
                    if (context->major_version < LDC_CLASS_MAJOR_VERSION)
                        CCerror(context, "Internal error #3");
                    stack_results = "A";
                    full_info = make_class_info_from_name(context,
                                                          "java/lang/Class");
                    break;
                case JVM_CONSTANT_MethodHandle:
                case JVM_CONSTANT_MethodType:
                    if (context->major_version < LDC_METHOD_HANDLE_MAJOR_VERSION)
                        CCerror(context, "Internal error #3");
                    stack_results = "A";
                    switch (type_table[operand]) {
                    case JVM_CONSTANT_MethodType:
                      full_info = make_class_info_from_name(context,
                                                            "java/lang/invoke/MethodType");
                      break;
                    default: //JVM_CONSTANT_MethodHandle
                      full_info = make_class_info_from_name(context,
                                                            "java/lang/invoke/MethodHandle");
                      break;
                    }
                    break;
                default:
                    CCerror(context, "Internal error #3");
                    stack_results = ""; /* Never reached: keep lint happy */
            }
            break;
        }

        case JVM_OPC_getstatic: case JVM_OPC_getfield: {
            /* Look to signature to determine correct result. */
            int operand = this_idata->operand.i;
            const char *signature = JVM_GetCPFieldSignatureUTF(context->env,
                                                               context->class,
                                                               operand);
            check_and_push(context, signature, VM_STRING_UTF);
#ifdef DEBUG
            if (verify_verbose) {
                print_formatted_fieldname(context, operand);
            }
#endif
            buffer[0] = signature_to_fieldtype(context, &signature, &full_info);
            buffer[1] = '\0';
            stack_results = buffer;
            pop_and_free(context);
            break;
        }

        case JVM_OPC_invokevirtual: case JVM_OPC_invokespecial:
        case JVM_OPC_invokeinit:
        case JVM_OPC_invokedynamic:
        case JVM_OPC_invokestatic: case JVM_OPC_invokeinterface: {
            /* Look to signature to determine correct result. */
            int operand = this_idata->operand.i;
            const char *signature = JVM_GetCPMethodSignatureUTF(context->env,
                                                                context->class,
                                                                operand);
            const char *result_signature;
            check_and_push(context, signature, VM_STRING_UTF);
            result_signature = strchr(signature, JVM_SIGNATURE_ENDFUNC);
            if (result_signature++ == NULL) {
                CCerror(context, "Illegal signature %s", signature);
            }
            if (result_signature[0] == JVM_SIGNATURE_VOID) {
                stack_results = "";
            } else {
                buffer[0] = signature_to_fieldtype(context, &result_signature,
                                                   &full_info);
                buffer[1] = '\0';
                stack_results = buffer;
            }
            pop_and_free(context);
            break;
        }

        case JVM_OPC_aconst_null:
            stack_results = opcode_in_out[opcode][1];
            full_info = NULL_FULLINFO; /* special NULL */
            break;

        case JVM_OPC_new:
        case JVM_OPC_checkcast:
        case JVM_OPC_newarray:
        case JVM_OPC_anewarray:
        case JVM_OPC_multianewarray:
            stack_results = opcode_in_out[opcode][1];
            /* Conveniently, this result type is stored here */
            full_info = this_idata->operand.fi;
            break;

        case JVM_OPC_aaload:
            stack_results = opcode_in_out[opcode][1];
            /* pop_stack() saved value for us. */
            full_info = context->swap_table[0];
            break;

        case JVM_OPC_aload:
            stack_results = opcode_in_out[opcode][1];
            /* The register hasn't been modified, so we can use its value. */
            full_info = this_idata->register_info.registers[operand];
            break;
    } /* of switch */

    for (p = stack_results; *p != 0; p++) {
        int type = *p;
        stack_item_type *new_item = NEW(stack_item_type, 1);
        new_item->next = stack;
        stack = new_item;
        switch (type) {
            case 'I':
                stack->item = MAKE_FULLINFO(ITEM_Integer, 0, 0); break;
            case 'F':
                stack->item = MAKE_FULLINFO(ITEM_Float, 0, 0); break;
            case 'D':
                stack->item = MAKE_FULLINFO(ITEM_Double, 0, 0);
                stack_size++; break;
            case 'L':
                stack->item = MAKE_FULLINFO(ITEM_Long, 0, 0);
                stack_size++; break;
            case 'R':
                stack->item = MAKE_FULLINFO(ITEM_ReturnAddress, 0, operand);
                break;
            case '1': case '2': case '3': case '4': {
                /* Get the info saved in the swap_table */
                fullinfo_type stype = context->swap_table[type - '1'];
                stack->item = stype;
                if (stype == MAKE_FULLINFO(ITEM_Long, 0, 0) ||
                    stype == MAKE_FULLINFO(ITEM_Double, 0, 0)) {
                    stack_size++; p++;
                }
                break;
            }
            case 'A':
                /* full_info should have the appropriate value. */
                assert(full_info != 0);
                stack->item = full_info;
                break;
            default:
                CCerror(context, "Internal error #4");

            } /* switch type */
        stack_size++;
    } /* outer for loop */

    if (opcode == JVM_OPC_invokeinit) {
        /* If there are any instances of "from" on the stack, we need to
         * replace it with "to", since calling <init> initializes all versions
         * of the object, obviously.     */
        fullinfo_type from = context->swap_table[0];
        stack_item_type *ptr;
        for (ptr = stack; ptr != NULL; ptr = ptr->next) {
            if (ptr->item == from) {
                fullinfo_type to = context->swap_table[1];
                stack = copy_stack(context, stack);
                for (ptr = stack; ptr != NULL; ptr = ptr->next)
                    if (ptr->item == from) ptr->item = to;
                break;
            }
        }
    }

    new_stack_info->stack_size = stack_size;
    new_stack_info->stack = stack;
}


/* We've performed an instruction, and determined the new registers and stack
 * value.  Look at all of the possibly subsequent instructions, and merge
 * this stack value into theirs.
 */

static void
merge_into_successors(context_type *context, unsigned int inumber,
                      register_info_type *register_info,
                      stack_info_type *stack_info,
                      flag_type and_flags, flag_type or_flags)
{
    instruction_data_type *idata = context->instruction_data;
    instruction_data_type *this_idata = &idata[inumber];
    int opcode = this_idata->opcode;
    int operand = this_idata->operand.i;
    struct handler_info_type *handler_info = context->handler_info;
    int handler_info_length =
        JVM_GetMethodIxExceptionTableLength(context->env,
                                            context->class,
                                            context->method_index);


    int buffer[2];              /* default value for successors */
    int *successors = buffer;   /* table of successors */
    int successors_count;
    int i;

    switch (opcode) {
    default:
        successors_count = 1;
        buffer[0] = inumber + 1;
        break;

    case JVM_OPC_ifeq: case JVM_OPC_ifne: case JVM_OPC_ifgt:
    case JVM_OPC_ifge: case JVM_OPC_iflt: case JVM_OPC_ifle:
    case JVM_OPC_ifnull: case JVM_OPC_ifnonnull:
    case JVM_OPC_if_icmpeq: case JVM_OPC_if_icmpne: case JVM_OPC_if_icmpgt:
    case JVM_OPC_if_icmpge: case JVM_OPC_if_icmplt: case JVM_OPC_if_icmple:
    case JVM_OPC_if_acmpeq: case JVM_OPC_if_acmpne:
        successors_count = 2;
        buffer[0] = inumber + 1;
        buffer[1] = operand;
        break;

    case JVM_OPC_jsr: case JVM_OPC_jsr_w:
        if (this_idata->operand2.i != UNKNOWN_RET_INSTRUCTION)
            idata[this_idata->operand2.i].changed = JNI_TRUE;
        /* FALLTHROUGH */
    case JVM_OPC_goto: case JVM_OPC_goto_w:
        successors_count = 1;
        buffer[0] = operand;
        break;


    case JVM_OPC_ireturn: case JVM_OPC_lreturn: case JVM_OPC_return:
    case JVM_OPC_freturn: case JVM_OPC_dreturn: case JVM_OPC_areturn:
    case JVM_OPC_athrow:
        /* The testing for the returns is handled in pop_stack() */
        successors_count = 0;
        break;

    case JVM_OPC_ret: {
        /* This is slightly slow, but good enough for a seldom used instruction.
         * The EXTRA_ITEM_INFO of the ITEM_ReturnAddress indicates the
         * address of the first instruction of the subroutine.  We can return
         * to 1 after any instruction that jsr's to that instruction.
         */
        if (this_idata->operand2.ip == NULL) {
            fullinfo_type *registers = this_idata->register_info.registers;
            int called_instruction = GET_EXTRA_INFO(registers[operand]);
            int i, count, *ptr;;
            for (i = context->instruction_count, count = 0; --i >= 0; ) {
                if (((idata[i].opcode == JVM_OPC_jsr) ||
                     (idata[i].opcode == JVM_OPC_jsr_w)) &&
                    (idata[i].operand.i == called_instruction))
                    count++;
            }
            this_idata->operand2.ip = ptr = NEW(int, count + 1);
            *ptr++ = count;
            for (i = context->instruction_count, count = 0; --i >= 0; ) {
                if (((idata[i].opcode == JVM_OPC_jsr) ||
                     (idata[i].opcode == JVM_OPC_jsr_w)) &&
                    (idata[i].operand.i == called_instruction))
                    *ptr++ = i + 1;
            }
        }
        successors = this_idata->operand2.ip; /* use this instead */
        successors_count = *successors++;
        break;

    }

    case JVM_OPC_tableswitch:
    case JVM_OPC_lookupswitch:
        successors = this_idata->operand.ip; /* use this instead */
        successors_count = *successors++;
        break;
    }

#ifdef DEBUG
    if (verify_verbose) {
        jio_fprintf(stdout, " [");
        for (i = handler_info_length; --i >= 0; handler_info++)
            if (handler_info->start <= (int)inumber && handler_info->end > (int)inumber)
                jio_fprintf(stdout, "%d* ", handler_info->handler);
        for (i = 0; i < successors_count; i++)
            jio_fprintf(stdout, "%d ", successors[i]);
        jio_fprintf(stdout,   "]\n");
    }
#endif

    handler_info = context->handler_info;
    for (i = handler_info_length; --i >= 0; handler_info++) {
        if (handler_info->start <= (int)inumber && handler_info->end > (int)inumber) {
            int handler = handler_info->handler;
            if (opcode != JVM_OPC_invokeinit) {
                merge_into_one_successor(context, inumber, handler,
                                         &this_idata->register_info, /* old */
                                         &handler_info->stack_info,
                                         (flag_type) (and_flags
                                                      & this_idata->and_flags),
                                         (flag_type) (or_flags
                                                      | this_idata->or_flags),
                                         JNI_TRUE);
            } else {
                /* We need to be a little bit more careful with this
                 * instruction.  Things could either be in the state before
                 * the instruction or in the state afterwards */
                fullinfo_type from = context->swap_table[0];
                flag_type temp_or_flags = or_flags;
                if (from == MAKE_FULLINFO(ITEM_InitObject, 0, 0))
                    temp_or_flags |= FLAG_NO_RETURN;
                merge_into_one_successor(context, inumber, handler,
                                         &this_idata->register_info, /* old */
                                         &handler_info->stack_info,
                                         this_idata->and_flags,
                                         this_idata->or_flags,
                                         JNI_TRUE);
                merge_into_one_successor(context, inumber, handler,
                                         register_info,
                                         &handler_info->stack_info,
                                         and_flags, temp_or_flags, JNI_TRUE);
            }
        }
    }
    for (i = 0; i < successors_count; i++) {
        int target = successors[i];
        if (target >= context->instruction_count)
            CCerror(context, "Falling off the end of the code");
        merge_into_one_successor(context, inumber, target,
                                 register_info, stack_info, and_flags, or_flags,
                                 JNI_FALSE);
    }
}

/* We have a new set of registers and stack values for a given instruction.
 * Merge this new set into the values that are already there.
 */

static void
merge_into_one_successor(context_type *context,
                         unsigned int from_inumber, unsigned int to_inumber,
                         register_info_type *new_register_info,
                         stack_info_type *new_stack_info,
                         flag_type new_and_flags, flag_type new_or_flags,
                         jboolean isException)
{
    instruction_data_type *idata = context->instruction_data;
    register_info_type register_info_buf;
    stack_info_type stack_info_buf;
#ifdef DEBUG
    instruction_data_type *this_idata = &idata[to_inumber];
    register_info_type old_reg_info;
    stack_info_type old_stack_info;
    flag_type old_and_flags = 0;
    flag_type old_or_flags = 0;
#endif

#ifdef DEBUG
    if (verify_verbose) {
        old_reg_info = this_idata->register_info;
        old_stack_info = this_idata->stack_info;
        old_and_flags = this_idata->and_flags;
        old_or_flags = this_idata->or_flags;
    }
#endif

    /* All uninitialized objects are set to "bogus" when jsr and
     * ret are executed. Thus uninitialized objects can't propagate
     * into or out of a subroutine.
     */
    if (idata[from_inumber].opcode == JVM_OPC_ret ||
        idata[from_inumber].opcode == JVM_OPC_jsr ||
        idata[from_inumber].opcode == JVM_OPC_jsr_w) {
        int new_register_count = new_register_info->register_count;
        fullinfo_type *new_registers = new_register_info->registers;
        int i;
        stack_item_type *item;

        for (item = new_stack_info->stack; item != NULL; item = item->next) {
            if (GET_ITEM_TYPE(item->item) == ITEM_NewObject) {
                /* This check only succeeds for hand-contrived code.
                 * Efficiency is not an issue.
                 */
                stack_info_buf.stack = copy_stack(context,
                                                  new_stack_info->stack);
                stack_info_buf.stack_size = new_stack_info->stack_size;
                new_stack_info = &stack_info_buf;
                for (item = new_stack_info->stack; item != NULL;
                     item = item->next) {
                    if (GET_ITEM_TYPE(item->item) == ITEM_NewObject) {
                        item->item = MAKE_FULLINFO(ITEM_Bogus, 0, 0);
                    }
                }
                break;
            }
        }
        for (i = 0; i < new_register_count; i++) {
            if (GET_ITEM_TYPE(new_registers[i]) == ITEM_NewObject) {
                /* This check only succeeds for hand-contrived code.
                 * Efficiency is not an issue.
                 */
                fullinfo_type *new_set = NEW(fullinfo_type,
                                             new_register_count);
                for (i = 0; i < new_register_count; i++) {
                    fullinfo_type t = new_registers[i];
                    new_set[i] = GET_ITEM_TYPE(t) != ITEM_NewObject ?
                        t : MAKE_FULLINFO(ITEM_Bogus, 0, 0);
                }
                register_info_buf.register_count = new_register_count;
                register_info_buf.registers = new_set;
                register_info_buf.mask_count = new_register_info->mask_count;
                register_info_buf.masks = new_register_info->masks;
                new_register_info = &register_info_buf;
                break;
            }
        }
    }

    /* Returning from a subroutine is somewhat ugly.  The actual thing
     * that needs to get merged into the new instruction is a joining
     * of info from the ret instruction with stuff in the jsr instruction
     */
    if (idata[from_inumber].opcode == JVM_OPC_ret && !isException) {
        int new_register_count = new_register_info->register_count;
        fullinfo_type *new_registers = new_register_info->registers;
        int new_mask_count = new_register_info->mask_count;
        mask_type *new_masks = new_register_info->masks;
        int operand = idata[from_inumber].operand.i;
        int called_instruction = GET_EXTRA_INFO(new_registers[operand]);
        instruction_data_type *jsr_idata = &idata[to_inumber - 1];
        register_info_type *jsr_reginfo = &jsr_idata->register_info;
        if (jsr_idata->operand2.i != (int)from_inumber) {
            if (jsr_idata->operand2.i != UNKNOWN_RET_INSTRUCTION)
                CCerror(context, "Multiple returns to single jsr");
            jsr_idata->operand2.i = from_inumber;
        }
        if (jsr_reginfo->register_count == UNKNOWN_REGISTER_COUNT) {
            /* We don't want to handle the returned-to instruction until
             * we've dealt with the jsr instruction.   When we get to the
             * jsr instruction (if ever), we'll re-mark the ret instruction
             */
            ;
        } else {
            int register_count = jsr_reginfo->register_count;
            fullinfo_type *registers = jsr_reginfo->registers;
            int max_registers = MAX(register_count, new_register_count);
            fullinfo_type *new_set = NEW(fullinfo_type, max_registers);
            int *return_mask;
            struct register_info_type new_new_register_info;
            int i;
            /* Make sure the place we're returning from is legal! */
            for (i = new_mask_count; --i >= 0; )
                if (new_masks[i].entry == called_instruction)
                    break;
            if (i < 0)
                CCerror(context, "Illegal return from subroutine");
            /* pop the masks down to the indicated one.  Remember the mask
             * we're popping off. */
            return_mask = new_masks[i].modifies;
            new_mask_count = i;
            for (i = 0; i < max_registers; i++) {
                if (IS_BIT_SET(return_mask, i))
                    new_set[i] = i < new_register_count ?
                          new_registers[i] : MAKE_FULLINFO(ITEM_Bogus, 0, 0);
                else
                    new_set[i] = i < register_count ?
                        registers[i] : MAKE_FULLINFO(ITEM_Bogus, 0, 0);
            }
            new_new_register_info.register_count = max_registers;
            new_new_register_info.registers      = new_set;
            new_new_register_info.mask_count     = new_mask_count;
            new_new_register_info.masks          = new_masks;


            merge_stack(context, from_inumber, to_inumber, new_stack_info);
            merge_registers(context, to_inumber - 1, to_inumber,
                            &new_new_register_info);
            merge_flags(context, from_inumber, to_inumber, new_and_flags, new_or_flags);
        }
    } else {
        merge_stack(context, from_inumber, to_inumber, new_stack_info);
        merge_registers(context, from_inumber, to_inumber, new_register_info);
        merge_flags(context, from_inumber, to_inumber,
                    new_and_flags, new_or_flags);
    }

#ifdef DEBUG
    if (verify_verbose && idata[to_inumber].changed) {
        register_info_type *register_info = &this_idata->register_info;
        stack_info_type *stack_info = &this_idata->stack_info;
        if (memcmp(&old_reg_info, register_info, sizeof(old_reg_info)) ||
            memcmp(&old_stack_info, stack_info, sizeof(old_stack_info)) ||
            (old_and_flags != this_idata->and_flags) ||
            (old_or_flags != this_idata->or_flags)) {
            jio_fprintf(stdout, "   %2d:", to_inumber);
            print_stack(context, &old_stack_info);
            print_registers(context, &old_reg_info);
            print_flags(context, old_and_flags, old_or_flags);
            jio_fprintf(stdout, " => ");
            print_stack(context, &this_idata->stack_info);
            print_registers(context, &this_idata->register_info);
            print_flags(context, this_idata->and_flags, this_idata->or_flags);
            jio_fprintf(stdout, "\n");
        }
    }
#endif

}

static void
merge_stack(context_type *context, unsigned int from_inumber,
            unsigned int to_inumber, stack_info_type *new_stack_info)
{
    instruction_data_type *idata = context->instruction_data;
    instruction_data_type *this_idata = &idata[to_inumber];

    int new_stack_size =  new_stack_info->stack_size;
    stack_item_type *new_stack = new_stack_info->stack;

    int stack_size = this_idata->stack_info.stack_size;

    if (stack_size == UNKNOWN_STACK_SIZE) {
        /* First time at this instruction.  Just copy. */
        this_idata->stack_info.stack_size = new_stack_size;
        this_idata->stack_info.stack = new_stack;
        this_idata->changed = JNI_TRUE;
    } else if (new_stack_size != stack_size) {
        CCerror(context, "Inconsistent stack height %d != %d",
                new_stack_size, stack_size);
    } else {
        stack_item_type *stack = this_idata->stack_info.stack;
        stack_item_type *old, *new;
        jboolean change = JNI_FALSE;
        for (old = stack, new = new_stack; old != NULL;
                   old = old->next, new = new->next) {
            if (!isAssignableTo(context, new->item, old->item)) {
                change = JNI_TRUE;
                break;
            }
        }
        if (change) {
            stack = copy_stack(context, stack);
            for (old = stack, new = new_stack; old != NULL;
                          old = old->next, new = new->next) {
                if (new == NULL) {
                    break;
                }
                old->item = merge_fullinfo_types(context, old->item, new->item,
                                                 JNI_FALSE);
                if (GET_ITEM_TYPE(old->item) == ITEM_Bogus) {
                        CCerror(context, "Mismatched stack types");
                }
            }
            if (old != NULL || new != NULL) {
                CCerror(context, "Mismatched stack types");
            }
            this_idata->stack_info.stack = stack;
            this_idata->changed = JNI_TRUE;
        }
    }
}

static void
merge_registers(context_type *context, unsigned int from_inumber,
                unsigned int to_inumber, register_info_type *new_register_info)
{
    instruction_data_type *idata = context->instruction_data;
    instruction_data_type *this_idata = &idata[to_inumber];
    register_info_type    *this_reginfo = &this_idata->register_info;

    int            new_register_count = new_register_info->register_count;
    fullinfo_type *new_registers = new_register_info->registers;
    int            new_mask_count = new_register_info->mask_count;
    mask_type     *new_masks = new_register_info->masks;


    if (this_reginfo->register_count == UNKNOWN_REGISTER_COUNT) {
        this_reginfo->register_count = new_register_count;
        this_reginfo->registers = new_registers;
        this_reginfo->mask_count = new_mask_count;
        this_reginfo->masks = new_masks;
        this_idata->changed = JNI_TRUE;
    } else {
        /* See if we've got new information on the register set. */
        int register_count = this_reginfo->register_count;
        fullinfo_type *registers = this_reginfo->registers;
        int mask_count = this_reginfo->mask_count;
        mask_type *masks = this_reginfo->masks;

        jboolean copy = JNI_FALSE;
        int i, j;
        if (register_count > new_register_count) {
            /* Any register larger than new_register_count is now bogus */
            this_reginfo->register_count = new_register_count;
            register_count = new_register_count;
            this_idata->changed = JNI_TRUE;
        }
        for (i = 0; i < register_count; i++) {
            fullinfo_type prev_value = registers[i];
            if ((i < new_register_count)
                  ? (!isAssignableTo(context, new_registers[i], prev_value))
                  : (prev_value != MAKE_FULLINFO(ITEM_Bogus, 0, 0))) {
                copy = JNI_TRUE;
                break;
            }
        }

        if (copy) {
            /* We need a copy.  So do it. */
            fullinfo_type *new_set = NEW(fullinfo_type, register_count);
            for (j = 0; j < i; j++)
                new_set[j] =  registers[j];
            for (j = i; j < register_count; j++) {
                if (i >= new_register_count)
                    new_set[j] = MAKE_FULLINFO(ITEM_Bogus, 0, 0);
                else
                    new_set[j] = merge_fullinfo_types(context,
                                                      new_registers[j],
                                                      registers[j], JNI_FALSE);
            }
            /* Some of the end items might now be bogus. This step isn't
             * necessary, but it may save work later. */
            while (   register_count > 0
                   && GET_ITEM_TYPE(new_set[register_count-1]) == ITEM_Bogus)
                register_count--;
            this_reginfo->register_count = register_count;
            this_reginfo->registers = new_set;
            this_idata->changed = JNI_TRUE;
        }
        if (mask_count > 0) {
            /* If the target instruction already has a sequence of masks, then
             * we need to merge new_masks into it.  We want the entries on
             * the mask to be the longest common substring of the two.
             *   (e.g.   a->b->d merged with a->c->d should give a->d)
             * The bits set in the mask should be the or of the corresponding
             * entries in each of the original masks.
             */
            int i, j, k;
            int matches = 0;
            int last_match = -1;
            jboolean copy_needed = JNI_FALSE;
            for (i = 0; i < mask_count; i++) {
                int entry = masks[i].entry;
                for (j = last_match + 1; j < new_mask_count; j++) {
                    if (new_masks[j].entry == entry) {
                        /* We have a match */
                        int *prev = masks[i].modifies;
                        int *new = new_masks[j].modifies;
                        matches++;
                        /* See if new_mask has bits set for "entry" that
                         * weren't set for mask.  If so, need to copy. */
                        for (k = context->bitmask_size - 1;
                               !copy_needed && k >= 0;
                               k--)
                            if (~prev[k] & new[k])
                                copy_needed = JNI_TRUE;
                        last_match = j;
                        break;
                    }
                }
            }
            if ((matches < mask_count) || copy_needed) {
                /* We need to make a copy for the new item, since either the
                 * size has decreased, or new bits are set. */
                mask_type *copy = NEW(mask_type, matches);
                for (i = 0; i < matches; i++) {
                    copy[i].modifies = NEW(int, context->bitmask_size);
                }
                this_reginfo->masks = copy;
                this_reginfo->mask_count = matches;
                this_idata->changed = JNI_TRUE;
                matches = 0;
                last_match = -1;
                for (i = 0; i < mask_count; i++) {
                    int entry = masks[i].entry;
                    for (j = last_match + 1; j < new_mask_count; j++) {
                        if (new_masks[j].entry == entry) {
                            int *prev1 = masks[i].modifies;
                            int *prev2 = new_masks[j].modifies;
                            int *new = copy[matches].modifies;
                            copy[matches].entry = entry;
                            for (k = context->bitmask_size - 1; k >= 0; k--)
                                new[k] = prev1[k] | prev2[k];
                            matches++;
                            last_match = j;
                            break;
                        }
                    }
                }
            }
        }
    }
}


static void
merge_flags(context_type *context, unsigned int from_inumber,
            unsigned int to_inumber,
            flag_type new_and_flags, flag_type new_or_flags)
{
    /* Set this_idata->and_flags &= new_and_flags
           this_idata->or_flags |= new_or_flags
     */
    instruction_data_type *idata = context->instruction_data;
    instruction_data_type *this_idata = &idata[to_inumber];
    flag_type this_and_flags = this_idata->and_flags;
    flag_type this_or_flags = this_idata->or_flags;
    flag_type merged_and = this_and_flags & new_and_flags;
    flag_type merged_or = this_or_flags | new_or_flags;

    if ((merged_and != this_and_flags) || (merged_or != this_or_flags)) {
        this_idata->and_flags = merged_and;
        this_idata->or_flags = merged_or;
        this_idata->changed = JNI_TRUE;
    }
}


/* Make a copy of a stack */

static stack_item_type *
copy_stack(context_type *context, stack_item_type *stack)
{
    int length;
    stack_item_type *ptr;

    /* Find the length */
    for (ptr = stack, length = 0; ptr != NULL; ptr = ptr->next, length++);

    if (length > 0) {
        stack_item_type *new_stack = NEW(stack_item_type, length);
        stack_item_type *new_ptr;
        for (    ptr = stack, new_ptr = new_stack;
                 ptr != NULL;
                 ptr = ptr->next, new_ptr++) {
            new_ptr->item = ptr->item;
            new_ptr->next = new_ptr + 1;
        }
        new_stack[length - 1].next = NULL;
        return new_stack;
    } else {
        return NULL;
    }
}


static mask_type *
copy_masks(context_type *context, mask_type *masks, int mask_count)
{
    mask_type *result = NEW(mask_type, mask_count);
    int bitmask_size = context->bitmask_size;
    int *bitmaps = NEW(int, mask_count * bitmask_size);
    int i;
    for (i = 0; i < mask_count; i++) {
        result[i].entry = masks[i].entry;
        result[i].modifies = &bitmaps[i * bitmask_size];
        memcpy(result[i].modifies, masks[i].modifies, bitmask_size * sizeof(int));
    }
    return result;
}


static mask_type *
add_to_masks(context_type *context, mask_type *masks, int mask_count, int d)
{
    mask_type *result = NEW(mask_type, mask_count + 1);
    int bitmask_size = context->bitmask_size;
    int *bitmaps = NEW(int, (mask_count + 1) * bitmask_size);
    int i;
    for (i = 0; i < mask_count; i++) {
        result[i].entry = masks[i].entry;
        result[i].modifies = &bitmaps[i * bitmask_size];
        memcpy(result[i].modifies, masks[i].modifies, bitmask_size * sizeof(int));
    }
    result[mask_count].entry = d;
    result[mask_count].modifies = &bitmaps[mask_count * bitmask_size];
    memset(result[mask_count].modifies, 0, bitmask_size * sizeof(int));
    return result;
}



/* We create our own storage manager, since we malloc lots of little items,
 * and I don't want to keep trace of when they become free.  I sure wish that
 * we had heaps, and I could just free the heap when done.
 */

#define CCSegSize 2000

struct CCpool {                 /* a segment of allocated memory in the pool */
    struct CCpool *next;
    int segSize;                /* almost always CCSegSize */
    int poolPad;
    char space[CCSegSize];
};

/* Initialize the context's heap. */
static void CCinit(context_type *context)
{
    struct CCpool *new = (struct CCpool *) malloc(sizeof(struct CCpool));
    /* Set context->CCroot to 0 if new == 0 to tell CCdestroy to lay off */
    context->CCroot = context->CCcurrent = new;
    if (new == 0) {
        CCout_of_memory(context);
    }
    new->next = NULL;
    new->segSize = CCSegSize;
    context->CCfree_size = CCSegSize;
    context->CCfree_ptr = &new->space[0];
}


/* Reuse all the space that we have in the context's heap. */
static void CCreinit(context_type *context)
{
    struct CCpool *first = context->CCroot;
    context->CCcurrent = first;
    context->CCfree_size = CCSegSize;
    context->CCfree_ptr = &first->space[0];
}

/* Destroy the context's heap. */
static void CCdestroy(context_type *context)
{
    struct CCpool *this = context->CCroot;
    while (this) {
        struct CCpool *next = this->next;
        free(this);
        this = next;
    }
    /* These two aren't necessary.  But can't hurt either */
    context->CCroot = context->CCcurrent = NULL;
    context->CCfree_ptr = 0;
}

/* Allocate an object of the given size from the context's heap. */
static void *
CCalloc(context_type *context, int size, jboolean zero)
{

    register char *p;
    /* Round CC to the size of a pointer */
    size = (size + (sizeof(void *) - 1)) & ~(sizeof(void *) - 1);

    if (context->CCfree_size <  size) {
        struct CCpool *current = context->CCcurrent;
        struct CCpool *new;
        if (size > CCSegSize) { /* we need to allocate a special block */
            new = (struct CCpool *)malloc(sizeof(struct CCpool) +
                                          (size - CCSegSize));
            if (new == 0) {
                CCout_of_memory(context);
            }
            new->next = current->next;
            new->segSize = size;
            current->next = new;
        } else {
            new = current->next;
            if (new == NULL) {
                new = (struct CCpool *) malloc(sizeof(struct CCpool));
                if (new == 0) {
                    CCout_of_memory(context);
                }
                current->next = new;
                new->next = NULL;
                new->segSize = CCSegSize;
            }
        }
        context->CCcurrent = new;
        context->CCfree_ptr = &new->space[0];
        context->CCfree_size = new->segSize;
    }
    p = context->CCfree_ptr;
    context->CCfree_ptr += size;
    context->CCfree_size -= size;
    if (zero)
        memset(p, 0, size);
    return p;
}

/* Get the class associated with a particular field or method or class in the
 * constant pool.  If is_field is true, we've got a field or method.  If
 * false, we've got a class.
 */
static fullinfo_type
cp_index_to_class_fullinfo(context_type *context, int cp_index, int kind)
{
    JNIEnv *env = context->env;
    fullinfo_type result;
    const char *classname;
    switch (kind) {
    case JVM_CONSTANT_Class:
        classname = JVM_GetCPClassNameUTF(env,
                                          context->class,
                                          cp_index);
        break;
    case JVM_CONSTANT_Methodref:
        classname = JVM_GetCPMethodClassNameUTF(env,
                                                context->class,
                                                cp_index);
        break;
    case JVM_CONSTANT_Fieldref:
        classname = JVM_GetCPFieldClassNameUTF(env,
                                               context->class,
                                               cp_index);
        break;
    default:
        classname = NULL;
        CCerror(context, "Internal error #5");
    }

    check_and_push(context, classname, VM_STRING_UTF);
    if (classname[0] == JVM_SIGNATURE_ARRAY) {
        /* This make recursively call us, in case of a class array */
        signature_to_fieldtype(context, &classname, &result);
    } else {
        result = make_class_info_from_name(context, classname);
    }
    pop_and_free(context);
    return result;
}


static int
print_CCerror_info(context_type *context)
{
    JNIEnv *env = context->env;
    jclass cb = context->class;
    const char *classname = JVM_GetClassNameUTF(env, cb);
    const char *name = 0;
    const char *signature = 0;
    int n = 0;
    if (context->method_index != -1) {
        name = JVM_GetMethodIxNameUTF(env, cb, context->method_index);
        signature =
            JVM_GetMethodIxSignatureUTF(env, cb, context->method_index);
        n += jio_snprintf(context->message, context->message_buf_len,
                          "(class: %s, method: %s signature: %s) ",
                          (classname ? classname : ""),
                          (name ? name : ""),
                          (signature ? signature : ""));
    } else if (context->field_index != -1 ) {
        name = JVM_GetMethodIxNameUTF(env, cb, context->field_index);
        n += jio_snprintf(context->message, context->message_buf_len,
                          "(class: %s, field: %s) ",
                          (classname ? classname : 0),
                          (name ? name : 0));
    } else {
        n += jio_snprintf(context->message, context->message_buf_len,
                          "(class: %s) ", classname ? classname : "");
    }
    JVM_ReleaseUTF(classname);
    JVM_ReleaseUTF(name);
    JVM_ReleaseUTF(signature);
    return n;
}

static void
CCerror (context_type *context, char *format, ...)
{
    int n = print_CCerror_info(context);
    va_list args;
    if (n >= 0 && n < context->message_buf_len) {
        va_start(args, format);
        jio_vsnprintf(context->message + n, context->message_buf_len - n,
                      format, args);
        va_end(args);
    }
    context->err_code = CC_VerifyError;
    longjmp(context->jump_buffer, 1);
}

static void
CCout_of_memory(context_type *context)
{
    int n = print_CCerror_info(context);
    context->err_code = CC_OutOfMemory;
    longjmp(context->jump_buffer, 1);
}

static void
CFerror(context_type *context, char *format, ...)
{
    int n = print_CCerror_info(context);
    va_list args;
    if (n >= 0 && n < context->message_buf_len) {
        va_start(args, format);
        jio_vsnprintf(context->message + n, context->message_buf_len - n,
                      format, args);
        va_end(args);
    }
    context->err_code = CC_ClassFormatError;
    longjmp(context->jump_buffer, 1);
}

static char
signature_to_fieldtype(context_type *context,
                       const char **signature_p, fullinfo_type *full_info_p)
{
    const char *p = *signature_p;
    fullinfo_type full_info = MAKE_FULLINFO(ITEM_Bogus, 0, 0);
    char result;
    int array_depth = 0;

    for (;;) {
        switch(*p++) {
            default:
                result = 0;
                break;

            case JVM_SIGNATURE_BOOLEAN: case JVM_SIGNATURE_BYTE:
                full_info = (array_depth > 0)
                              ? MAKE_FULLINFO(ITEM_Byte, 0, 0)
                              : MAKE_FULLINFO(ITEM_Integer, 0, 0);
                result = 'I';
                break;

            case JVM_SIGNATURE_CHAR:
                full_info = (array_depth > 0)
                              ? MAKE_FULLINFO(ITEM_Char, 0, 0)
                              : MAKE_FULLINFO(ITEM_Integer, 0, 0);
                result = 'I';
                break;

            case JVM_SIGNATURE_SHORT:
                full_info = (array_depth > 0)
                              ? MAKE_FULLINFO(ITEM_Short, 0, 0)
                              : MAKE_FULLINFO(ITEM_Integer, 0, 0);
                result = 'I';
                break;

            case JVM_SIGNATURE_INT:
                full_info = MAKE_FULLINFO(ITEM_Integer, 0, 0);
                result = 'I';
                break;

            case JVM_SIGNATURE_FLOAT:
                full_info = MAKE_FULLINFO(ITEM_Float, 0, 0);
                result = 'F';
                break;

            case JVM_SIGNATURE_DOUBLE:
                full_info = MAKE_FULLINFO(ITEM_Double, 0, 0);
                result = 'D';
                break;

            case JVM_SIGNATURE_LONG:
                full_info = MAKE_FULLINFO(ITEM_Long, 0, 0);
                result = 'L';
                break;

            case JVM_SIGNATURE_ARRAY:
                array_depth++;
                continue;       /* only time we ever do the loop > 1 */

            case JVM_SIGNATURE_CLASS: {
                char buffer_space[256];
                char *buffer = buffer_space;
                char *finish = strchr(p, JVM_SIGNATURE_ENDCLASS);
                int length;
                if (finish == NULL) {
                    /* Signature must have ';' after the class name.
                     * If it does not, return 0 and ITEM_Bogus in full_info. */
                    result = 0;
                    break;
                }
                length = finish - p;
                if (length + 1 > (int)sizeof(buffer_space)) {
                    buffer = malloc(length + 1);
                    check_and_push(context, buffer, VM_MALLOC_BLK);
                }
                memcpy(buffer, p, length);
                buffer[length] = '\0';
                full_info = make_class_info_from_name(context, buffer);
                result = 'A';
                p = finish + 1;
                if (buffer != buffer_space)
                    pop_and_free(context);
                break;
            }
        } /* end of switch */
        break;
    }
    *signature_p = p;
    if (array_depth == 0 || result == 0) {
        /* either not an array, or result is bogus */
        *full_info_p = full_info;
        return result;
    } else {
        if (array_depth > MAX_ARRAY_DIMENSIONS)
            CCerror(context, "Array with too many dimensions");
        *full_info_p = MAKE_FULLINFO(GET_ITEM_TYPE(full_info),
                                     array_depth,
                                     GET_EXTRA_INFO(full_info));
        return 'A';
    }
}


/* Given an array type, create the type that has one less level of
 * indirection.
 */

static fullinfo_type
decrement_indirection(fullinfo_type array_info)
{
    if (array_info == NULL_FULLINFO) {
        return NULL_FULLINFO;
    } else {
        int type = GET_ITEM_TYPE(array_info);
        int indirection = GET_INDIRECTION(array_info) - 1;
        int extra_info = GET_EXTRA_INFO(array_info);
        if (   (indirection == 0)
               && ((type == ITEM_Short || type == ITEM_Byte || type == ITEM_Char)))
            type = ITEM_Integer;
        return MAKE_FULLINFO(type, indirection, extra_info);
    }
}


/* See if we can assign an object of the "from" type to an object
 * of the "to" type.
 */

static jboolean isAssignableTo(context_type *context,
                             fullinfo_type from, fullinfo_type to)
{
    return (merge_fullinfo_types(context, from, to, JNI_TRUE) == to);
}

/* Given two fullinfo_type's, find their lowest common denominator.  If
 * the assignable_p argument is non-null, we're really just calling to find
 * out if "<target> := <value>" is a legitimate assignment.
 *
 * We treat all interfaces as if they were of type java/lang/Object, since the
 * runtime will do the full checking.
 */
static fullinfo_type
merge_fullinfo_types(context_type *context,
                     fullinfo_type value, fullinfo_type target,
                     jboolean for_assignment)
{
    JNIEnv *env = context->env;
    if (value == target) {
        /* If they're identical, clearly just return what we've got */
        return value;
    }

    /* Both must be either arrays or objects to go further */
    if (GET_INDIRECTION(value) == 0 && GET_ITEM_TYPE(value) != ITEM_Object)
        return MAKE_FULLINFO(ITEM_Bogus, 0, 0);
    if (GET_INDIRECTION(target) == 0 && GET_ITEM_TYPE(target) != ITEM_Object)
        return MAKE_FULLINFO(ITEM_Bogus, 0, 0);

    /* If either is NULL, return the other. */
    if (value == NULL_FULLINFO)
        return target;
    else if (target == NULL_FULLINFO)
        return value;

    /* If either is java/lang/Object, that's the result. */
    if (target == context->object_info)
        return target;
    else if (value == context->object_info) {
        /* Minor hack.  For assignments, Interface := Object, return Interface
         * rather than Object, so that isAssignableTo() will get the right
         * result.      */
        if (for_assignment && (WITH_ZERO_EXTRA_INFO(target) ==
                                  MAKE_FULLINFO(ITEM_Object, 0, 0))) {
            jclass cb = object_fullinfo_to_classclass(context,
                                                      target);
            int is_interface = cb && JVM_IsInterface(env, cb);
            if (is_interface)
                return target;
        }
        return value;
    }
    if (GET_INDIRECTION(value) > 0 || GET_INDIRECTION(target) > 0) {
        /* At least one is an array.  Neither is java/lang/Object or NULL.
         * Moreover, the types are not identical.
         * The result must either be Object, or an array of some object type.
         */
        fullinfo_type value_base, target_base;
        int dimen_value = GET_INDIRECTION(value);
        int dimen_target = GET_INDIRECTION(target);

        if (target == context->cloneable_info ||
            target == context->serializable_info) {
            return target;
        }

        if (value == context->cloneable_info ||
            value == context->serializable_info) {
            return value;
        }

        /* First, if either item's base type isn't ITEM_Object, promote it up
         * to an object or array of object.  If either is elemental, we can
         * punt.
         */
        if (GET_ITEM_TYPE(value) != ITEM_Object) {
            if (dimen_value == 0)
                return MAKE_FULLINFO(ITEM_Bogus, 0, 0);
            dimen_value--;
            value = MAKE_Object_ARRAY(dimen_value);

        }
        if (GET_ITEM_TYPE(target) != ITEM_Object) {
            if (dimen_target == 0)
                return MAKE_FULLINFO(ITEM_Bogus, 0, 0);
            dimen_target--;
            target = MAKE_Object_ARRAY(dimen_target);
        }
        /* Both are now objects or arrays of some sort of object type */
        value_base = WITH_ZERO_INDIRECTION(value);
        target_base = WITH_ZERO_INDIRECTION(target);
        if (dimen_value == dimen_target) {
            /* Arrays of the same dimension.  Merge their base types. */
            fullinfo_type  result_base =
                merge_fullinfo_types(context, value_base, target_base,
                                            for_assignment);
            if (result_base == MAKE_FULLINFO(ITEM_Bogus, 0, 0))
                /* bogus in, bogus out */
                return result_base;
            return MAKE_FULLINFO(ITEM_Object, dimen_value,
                                 GET_EXTRA_INFO(result_base));
        } else {
            /* Arrays of different sizes. If the smaller dimension array's base
             * type is java/lang/Cloneable or java/io/Serializable, return it.
             * Otherwise return java/lang/Object with a dimension of the smaller
             * of the two */
            if (dimen_value < dimen_target) {
                if (value_base == context->cloneable_info ||
                    value_base == context ->serializable_info) {
                    return value;
                }
                return MAKE_Object_ARRAY(dimen_value);
            } else {
                if (target_base == context->cloneable_info ||
                    target_base == context->serializable_info) {
                    return target;
                }
                return MAKE_Object_ARRAY(dimen_target);
            }
        }
    } else {
        /* Both are non-array objects. Neither is java/lang/Object or NULL */
        jclass cb_value, cb_target, cb_super_value, cb_super_target;
        fullinfo_type result_info;

        /* Let's get the classes corresponding to each of these.  Treat
         * interfaces as if they were java/lang/Object.  See hack note above. */
        cb_target = object_fullinfo_to_classclass(context, target);
        if (cb_target == 0)
            return MAKE_FULLINFO(ITEM_Bogus, 0, 0);
        if (JVM_IsInterface(env, cb_target))
            return for_assignment ? target : context->object_info;
        cb_value = object_fullinfo_to_classclass(context, value);
        if (cb_value == 0)
            return MAKE_FULLINFO(ITEM_Bogus, 0, 0);
        if (JVM_IsInterface(env, cb_value))
            return context->object_info;

        /* If this is for assignment of target := value, we just need to see if
         * cb_target is a superclass of cb_value.  Save ourselves a lot of
         * work.
         */
        if (for_assignment) {
            cb_super_value = (*env)->GetSuperclass(env, cb_value);
            while (cb_super_value != 0) {
                jclass tmp_cb;
                if ((*env)->IsSameObject(env, cb_super_value, cb_target)) {
                    (*env)->DeleteLocalRef(env, cb_super_value);
                    return target;
                }
                tmp_cb =  (*env)->GetSuperclass(env, cb_super_value);
                (*env)->DeleteLocalRef(env, cb_super_value);
                cb_super_value = tmp_cb;
            }
            (*env)->DeleteLocalRef(env, cb_super_value);
            return context->object_info;
        }

        /* Find out whether cb_value or cb_target is deeper in the class
         * tree by moving both toward the root, and seeing who gets there
         * first.                                                          */
        cb_super_value = (*env)->GetSuperclass(env, cb_value);
        cb_super_target = (*env)->GetSuperclass(env, cb_target);
        while((cb_super_value != 0) &&
              (cb_super_target != 0)) {
            jclass tmp_cb;
            /* Optimization.  If either hits the other when going up looking
             * for a parent, then might as well return the parent immediately */
            if ((*env)->IsSameObject(env, cb_super_value, cb_target)) {
                (*env)->DeleteLocalRef(env, cb_super_value);
                (*env)->DeleteLocalRef(env, cb_super_target);
                return target;
            }
            if ((*env)->IsSameObject(env, cb_super_target, cb_value)) {
                (*env)->DeleteLocalRef(env, cb_super_value);
                (*env)->DeleteLocalRef(env, cb_super_target);
                return value;
            }
            tmp_cb = (*env)->GetSuperclass(env, cb_super_value);
            (*env)->DeleteLocalRef(env, cb_super_value);
            cb_super_value = tmp_cb;

            tmp_cb = (*env)->GetSuperclass(env, cb_super_target);
            (*env)->DeleteLocalRef(env, cb_super_target);
            cb_super_target = tmp_cb;
        }
        cb_value = (*env)->NewLocalRef(env, cb_value);
        cb_target = (*env)->NewLocalRef(env, cb_target);
        /* At most one of the following two while clauses will be executed.
         * Bring the deeper of cb_target and cb_value to the depth of the
         * shallower one.
         */
        while (cb_super_value != 0) {
          /* cb_value is deeper */
            jclass cb_tmp;

            cb_tmp = (*env)->GetSuperclass(env, cb_super_value);
            (*env)->DeleteLocalRef(env, cb_super_value);
            cb_super_value = cb_tmp;

            cb_tmp = (*env)->GetSuperclass(env, cb_value);
            (*env)->DeleteLocalRef(env, cb_value);
            cb_value = cb_tmp;
        }
        while (cb_super_target != 0) {
          /* cb_target is deeper */
            jclass cb_tmp;

            cb_tmp = (*env)->GetSuperclass(env, cb_super_target);
            (*env)->DeleteLocalRef(env, cb_super_target);
            cb_super_target = cb_tmp;

            cb_tmp = (*env)->GetSuperclass(env, cb_target);
            (*env)->DeleteLocalRef(env, cb_target);
            cb_target = cb_tmp;
        }

        /* Walk both up, maintaining equal depth, until a join is found.  We
         * know that we will find one.  */
        while (!(*env)->IsSameObject(env, cb_value, cb_target)) {
            jclass cb_tmp;
            cb_tmp = (*env)->GetSuperclass(env, cb_value);
            (*env)->DeleteLocalRef(env, cb_value);
            cb_value = cb_tmp;
            cb_tmp = (*env)->GetSuperclass(env, cb_target);
            (*env)->DeleteLocalRef(env, cb_target);
            cb_target = cb_tmp;
        }
        result_info = make_class_info(context, cb_value);
        (*env)->DeleteLocalRef(env, cb_value);
        (*env)->DeleteLocalRef(env, cb_super_value);
        (*env)->DeleteLocalRef(env, cb_target);
        (*env)->DeleteLocalRef(env, cb_super_target);
        return result_info;
    } /* both items are classes */
}


/* Given a fullinfo_type corresponding to an Object, return the jclass
 * of that type.
 *
 * This function always returns a global reference!
 */

static jclass
object_fullinfo_to_classclass(context_type *context, fullinfo_type classinfo)
{
    unsigned short info = GET_EXTRA_INFO(classinfo);
    return ID_to_class(context, info);
}

static void free_block(void *ptr, int kind)
{
    switch (kind) {
    case VM_STRING_UTF:
        JVM_ReleaseUTF(ptr);
        break;
    case VM_MALLOC_BLK:
        free(ptr);
        break;
    }
}

static void check_and_push(context_type *context, const void *ptr, int kind)
{
    alloc_stack_type *p;
    if (ptr == 0)
        CCout_of_memory(context);
    if (context->alloc_stack_top < ALLOC_STACK_SIZE)
        p = &(context->alloc_stack[context->alloc_stack_top++]);
    else {
        /* Otherwise we have to malloc */
        p = malloc(sizeof(alloc_stack_type));
        if (p == 0) {
            /* Make sure we clean up. */
            free_block((void *)ptr, kind);
            CCout_of_memory(context);
        }
    }
    p->kind = kind;
    p->ptr = (void *)ptr;
    p->next = context->allocated_memory;
    context->allocated_memory = p;
}

static void pop_and_free(context_type *context)
{
    alloc_stack_type *p = context->allocated_memory;
    context->allocated_memory = p->next;
    free_block(p->ptr, p->kind);
    if (p < context->alloc_stack + ALLOC_STACK_SIZE &&
        p >= context->alloc_stack)
        context->alloc_stack_top--;
    else
        free(p);
}

static int signature_to_args_size(const char *method_signature)
{
    const char *p;
    int args_size = 0;
    for (p = method_signature; *p != JVM_SIGNATURE_ENDFUNC; p++) {
        switch (*p) {
          case JVM_SIGNATURE_BOOLEAN:
          case JVM_SIGNATURE_BYTE:
          case JVM_SIGNATURE_CHAR:
          case JVM_SIGNATURE_SHORT:
          case JVM_SIGNATURE_INT:
          case JVM_SIGNATURE_FLOAT:
            args_size += 1;
            break;
          case JVM_SIGNATURE_CLASS:
            args_size += 1;
            while (*p != JVM_SIGNATURE_ENDCLASS) p++;
            break;
          case JVM_SIGNATURE_ARRAY:
            args_size += 1;
            while ((*p == JVM_SIGNATURE_ARRAY)) p++;
            /* If an array of classes, skip over class name, too. */
            if (*p == JVM_SIGNATURE_CLASS) {
                while (*p != JVM_SIGNATURE_ENDCLASS)
                  p++;
            }
            break;
          case JVM_SIGNATURE_DOUBLE:
          case JVM_SIGNATURE_LONG:
            args_size += 2;
            break;
          case JVM_SIGNATURE_FUNC:  /* ignore initial (, if given */
            break;
          default:
            /* Indicate an error. */
            return 0;
        }
    }
    return args_size;
}

#ifdef DEBUG

/* Below are for debugging. */

static void print_fullinfo_type(context_type *, fullinfo_type, jboolean);

static void
print_stack(context_type *context, stack_info_type *stack_info)
{
    stack_item_type *stack = stack_info->stack;
    if (stack_info->stack_size == UNKNOWN_STACK_SIZE) {
        jio_fprintf(stdout, "x");
    } else {
        jio_fprintf(stdout, "(");
        for ( ; stack != 0; stack = stack->next)
            print_fullinfo_type(context, stack->item,
                (jboolean)(verify_verbose > 1 ? JNI_TRUE : JNI_FALSE));
        jio_fprintf(stdout, ")");
    }
}

static void
print_registers(context_type *context, register_info_type *register_info)
{
    int register_count = register_info->register_count;
    if (register_count == UNKNOWN_REGISTER_COUNT) {
        jio_fprintf(stdout, "x");
    } else {
        fullinfo_type *registers = register_info->registers;
        int mask_count = register_info->mask_count;
        mask_type *masks = register_info->masks;
        int i, j;

        jio_fprintf(stdout, "{");
        for (i = 0; i < register_count; i++)
            print_fullinfo_type(context, registers[i],
                (jboolean)(verify_verbose > 1 ? JNI_TRUE : JNI_FALSE));
        jio_fprintf(stdout, "}");
        for (i = 0; i < mask_count; i++) {
            char *separator = "";
            int *modifies = masks[i].modifies;
            jio_fprintf(stdout, "<%d: ", masks[i].entry);
            for (j = 0;
                 j < JVM_GetMethodIxLocalsCount(context->env,
                                                context->class,
                                                context->method_index);
                 j++)
                if (IS_BIT_SET(modifies, j)) {
                    jio_fprintf(stdout, "%s%d", separator, j);
                    separator = ",";
                }
            jio_fprintf(stdout, ">");
        }
    }
}


static void
print_flags(context_type *context, flag_type and_flags, flag_type or_flags)
{
    if (and_flags != ((flag_type)-1) || or_flags != 0) {
        jio_fprintf(stdout, "<%x %x>", and_flags, or_flags);
    }
}

static void
print_fullinfo_type(context_type *context, fullinfo_type type, jboolean verbose)
{
    int i;
    int indirection = GET_INDIRECTION(type);
    for (i = indirection; i-- > 0; )
        jio_fprintf(stdout, "[");
    switch (GET_ITEM_TYPE(type)) {
        case ITEM_Integer:
            jio_fprintf(stdout, "I"); break;
        case ITEM_Float:
            jio_fprintf(stdout, "F"); break;
        case ITEM_Double:
            jio_fprintf(stdout, "D"); break;
        case ITEM_Double_2:
            jio_fprintf(stdout, "d"); break;
        case ITEM_Long:
            jio_fprintf(stdout, "L"); break;
        case ITEM_Long_2:
            jio_fprintf(stdout, "l"); break;
        case ITEM_ReturnAddress:
            jio_fprintf(stdout, "a"); break;
        case ITEM_Object:
            if (!verbose) {
                jio_fprintf(stdout, "A");
            } else {
                unsigned short extra = GET_EXTRA_INFO(type);
                if (extra == 0) {
                    jio_fprintf(stdout, "/Null/");
                } else {
                    const char *name = ID_to_class_name(context, extra);
                    const char *name2 = strrchr(name, '/');
                    jio_fprintf(stdout, "/%s/", name2 ? name2 + 1 : name);
                }
            }
            break;
        case ITEM_Char:
            jio_fprintf(stdout, "C"); break;
        case ITEM_Short:
            jio_fprintf(stdout, "S"); break;
        case ITEM_Byte:
            jio_fprintf(stdout, "B"); break;
        case ITEM_NewObject:
            if (!verbose) {
                jio_fprintf(stdout, "@");
            } else {
                int inum = GET_EXTRA_INFO(type);
                fullinfo_type real_type =
                    context->instruction_data[inum].operand2.fi;
                jio_fprintf(stdout, ">");
                print_fullinfo_type(context, real_type, JNI_TRUE);
                jio_fprintf(stdout, "<");
            }
            break;
        case ITEM_InitObject:
            jio_fprintf(stdout, verbose ? ">/this/<" : "@");
            break;

        default:
            jio_fprintf(stdout, "?"); break;
    }
    for (i = indirection; i-- > 0; )
        jio_fprintf(stdout, "]");
}


static void
print_formatted_fieldname(context_type *context, int index)
{
    JNIEnv *env = context->env;
    jclass cb = context->class;
    const char *classname = JVM_GetCPFieldClassNameUTF(env, cb, index);
    const char *fieldname = JVM_GetCPFieldNameUTF(env, cb, index);
    jio_fprintf(stdout, "  <%s.%s>",
                classname ? classname : "", fieldname ? fieldname : "");
    JVM_ReleaseUTF(classname);
    JVM_ReleaseUTF(fieldname);
}

static void
print_formatted_methodname(context_type *context, int index)
{
    JNIEnv *env = context->env;
    jclass cb = context->class;
    const char *classname = JVM_GetCPMethodClassNameUTF(env, cb, index);
    const char *methodname = JVM_GetCPMethodNameUTF(env, cb, index);
    jio_fprintf(stdout, "  <%s.%s>",
                classname ? classname : "", methodname ? methodname : "");
    JVM_ReleaseUTF(classname);
    JVM_ReleaseUTF(methodname);
}

#endif /*DEBUG*/<|MERGE_RESOLUTION|>--- conflicted
+++ resolved
@@ -90,7 +90,6 @@
 #include "classfile_constants.h"
 #include "opcodes.in_out"
 
-<<<<<<< HEAD
 /* On AIX malloc(0) and calloc(0, ...) return a NULL pointer, which is legal,
  * but the code here does not handles it. So we wrap the methods and return non-NULL
  * pointers even if we allocate 0 bytes.
@@ -124,12 +123,12 @@
 #define malloc aix_malloc
 #define calloc aix_calloc
 #define free aix_free
-=======
+#endif
+
 #ifdef __APPLE__
 /* use setjmp/longjmp versions that do not save/restore the signal mask */
 #define setjmp _setjmp
 #define longjmp _longjmp
->>>>>>> dfc01dd5
 #endif
 
 #define MAX_ARRAY_DIMENSIONS 255
