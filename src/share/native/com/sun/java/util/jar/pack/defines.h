/*
 * Copyright (c) 2001, 2009, Oracle and/or its affiliates. All rights reserved.
 * DO NOT ALTER OR REMOVE COPYRIGHT NOTICES OR THIS FILE HEADER.
 *
 * This code is free software; you can redistribute it and/or modify it
 * under the terms of the GNU General Public License version 2 only, as
 * published by the Free Software Foundation.  Oracle designates this
 * particular file as subject to the "Classpath" exception as provided
 * by Oracle in the LICENSE file that accompanied this code.
 *
 * This code is distributed in the hope that it will be useful, but WITHOUT
 * ANY WARRANTY; without even the implied warranty of MERCHANTABILITY or
 * FITNESS FOR A PARTICULAR PURPOSE.  See the GNU General Public License
 * version 2 for more details (a copy is included in the LICENSE file that
 * accompanied this code).
 *
 * You should have received a copy of the GNU General Public License version
 * 2 along with this work; if not, write to the Free Software Foundation,
 * Inc., 51 Franklin St, Fifth Floor, Boston, MA 02110-1301 USA.
 *
 * Please contact Oracle, 500 Oracle Parkway, Redwood Shores, CA 94065 USA
 * or visit www.oracle.com if you need additional information or have any
 * questions.
 */

// random definitions

#ifdef _MSC_VER
#include <windows.h>
#include <winuser.h>
#else
#include <unistd.h>
#endif

#ifndef NO_ZLIB
#include <zconf.h>
#endif

#ifndef FULL
#define FULL 1 /* Adds <500 bytes to the zipped final product. */
#endif

#if FULL  // define this if you want debugging and/or compile-time attributes
#define IF_FULL(x) x
#else
#define IF_FULL(x) /*x*/
#endif

#ifdef PRODUCT
#define IF_PRODUCT(xxx) xxx
#define NOT_PRODUCT(xxx)
#define assert(p)
#define PRINTCR(args)
#define VERSION_STRING "%s version %s\n"
#else
#define IF_PRODUCT(xxx)
#define NOT_PRODUCT(xxx) xxx
#define assert(p) ((p) || assert_failed(#p))
#define PRINTCR(args)  u->verbose && u->printcr_if_verbose args
#define VERSION_STRING "%s version non-product %s\n"
extern "C" void breakpoint();
extern int assert_failed(const char*);
#define BREAK (breakpoint())
#endif

// Build-time control of some C++ inlining.
// To make a slightly faster smaller binary, say "CC -Dmaybe_inline=inline"
#ifndef maybe_inline
#define maybe_inline /*inline*/
#endif
// By marking larger member functions inline, we remove external linkage.
#ifndef local_inline
#define local_inline inline
#endif

// Error messages that we have
#define ERROR_ENOMEM    "Native allocation failed"
#define ERROR_FORMAT    "Corrupted pack file"
#define ERROR_RESOURCE  "Cannot extract resource file"
#define ERROR_OVERFLOW  "Internal buffer overflow"
#define ERROR_INTERNAL  "Internal error"

#define LOGFILE_STDOUT "-"
#define LOGFILE_STDERR ""

#define lengthof(array) (sizeof(array)/sizeof(array[0]))

#define NEW(T, n)    (T*) must_malloc((int)(scale_size(n, sizeof(T))))
#define U_NEW(T, n)  (T*) u->alloc(scale_size(n, sizeof(T)))
#define T_NEW(T, n)  (T*) u->temp_alloc(scale_size(n, sizeof(T)))


// bytes and byte arrays

typedef unsigned int uint;
<<<<<<< HEAD
#ifdef USE_SYSTEM_ZLIB
  #include <zlib.h>
=======
#if defined(NO_ZLIB)
#ifdef _LP64
typedef unsigned int uLong; // Historical zlib, should be 32-bit.
>>>>>>> b62fb484
#else
  #if !defined(MACOSX) || (defined(MACOSX) && defined(NO_ZLIB))
    #ifdef _LP64
      typedef unsigned int uLong; // Historical zlib, should be 32-bit.
    #else
      typedef unsigned long uLong;
    #endif
  #endif
#endif
#ifdef _MSC_VER
typedef LONGLONG        jlong;
typedef DWORDLONG       julong;
#define MKDIR(dir)      mkdir(dir)
#define getpid()        _getpid()
#define PATH_MAX        MAX_PATH
#define dup2(a,b)       _dup2(a,b)
#define strcasecmp(s1, s2) _stricmp(s1,s2)
#define tempname        _tempname
#define sleep Sleep
#else
typedef signed char byte;
#ifdef _LP64
typedef long jlong;
typedef long unsigned julong;
#else
typedef long long jlong;
typedef long long unsigned julong;
#endif
#define MKDIR(dir) mkdir(dir, 0777);
#endif

#ifdef OLDCC
typedef int bool;
enum { false, true };
#endif

#define null (0)

/* Must cast to void *, then size_t, then int. */
#define ptrlowbits(x)  ((int)(size_t)(void*)(x))

/* Back and forth from jlong to pointer */
#define ptr2jlong(x)  ((jlong)(size_t)(void*)(x))
#define jlong2ptr(x)  ((void*)(size_t)(x))

// Keys used by Java:
#define UNPACK_DEFLATE_HINT             "unpack.deflate.hint"

#define COM_PREFIX                      "com.sun.java.util.jar.pack."
#define UNPACK_MODIFICATION_TIME        COM_PREFIX"unpack.modification.time"
#define DEBUG_VERBOSE                   COM_PREFIX"verbose"

#define ZIP_ARCHIVE_MARKER_COMMENT      "PACK200"

// The following are not known to the Java classes:
#define UNPACK_LOG_FILE                 COM_PREFIX"unpack.log.file"
#define UNPACK_REMOVE_PACKFILE          COM_PREFIX"unpack.remove.packfile"


// Called from unpacker layers
#define _CHECK_DO(t,x)          { if (t) {x;} }

#define CHECK                   _CHECK_DO(aborting(), return)
#define CHECK_(y)               _CHECK_DO(aborting(), return y)
#define CHECK_0                 _CHECK_DO(aborting(), return 0)

#define CHECK_NULL(p)           _CHECK_DO((p)==null, return)
#define CHECK_NULL_(y,p)        _CHECK_DO((p)==null, return y)
#define CHECK_NULL_0(p)         _CHECK_DO((p)==null, return 0)

#define CHECK_COUNT(t)          if (t < 0){abort("bad value count");} CHECK

#define STR_TRUE   "true"
#define STR_FALSE  "false"

#define STR_TF(x)  ((x) ?  STR_TRUE : STR_FALSE)
#define BOOL_TF(x) (((x) != null && strcmp((x),STR_TRUE) == 0) ? true : false)

#define DEFAULT_ARCHIVE_MODTIME 1060000000 // Aug 04, 2003 5:26 PM PDT<|MERGE_RESOLUTION|>--- conflicted
+++ resolved
@@ -93,22 +93,12 @@
 // bytes and byte arrays
 
 typedef unsigned int uint;
-<<<<<<< HEAD
-#ifdef USE_SYSTEM_ZLIB
-  #include <zlib.h>
-=======
 #if defined(NO_ZLIB)
 #ifdef _LP64
 typedef unsigned int uLong; // Historical zlib, should be 32-bit.
->>>>>>> b62fb484
 #else
-  #if !defined(MACOSX) || (defined(MACOSX) && defined(NO_ZLIB))
-    #ifdef _LP64
-      typedef unsigned int uLong; // Historical zlib, should be 32-bit.
-    #else
-      typedef unsigned long uLong;
-    #endif
-  #endif
+typedef unsigned long uLong;
+#endif
 #endif
 #ifdef _MSC_VER
 typedef LONGLONG        jlong;
