--- conflicted
+++ resolved
@@ -1,9 +1,5 @@
 /*
-<<<<<<< HEAD
- * Copyright 1996-2009 Sun Microsystems, Inc.  All Rights Reserved.
-=======
  * Copyright 1997-2009 Sun Microsystems, Inc.  All Rights Reserved.
->>>>>>> f648ae04
  * DO NOT ALTER OR REMOVE COPYRIGHT NOTICES OR THIS FILE HEADER.
  *
  * This code is free software; you can redistribute it and/or modify it
@@ -97,11 +93,7 @@
 
 JNIEXPORT void JNICALL
 Java_java_util_zip_Deflater_setDictionary(JNIEnv *env, jclass cls, jlong addr,
-<<<<<<< HEAD
-					  jarray b, jint off, jint len)
-=======
                                           jarray b, jint off, jint len)
->>>>>>> f648ae04
 {
     Bytef *buf = (*env)->GetPrimitiveArrayCritical(env, b, 0);
     int res;
@@ -135,95 +127,6 @@
     jbyte *out_buf;
     int res;
     if ((*env)->GetBooleanField(env, this, setParamsID)) {
-<<<<<<< HEAD
-	int level = (*env)->GetIntField(env, this, levelID);
-	int strategy = (*env)->GetIntField(env, this, strategyID);
-
-	in_buf = (jbyte *) malloc(this_len);
-	if (in_buf == 0) {
-	    JNU_ThrowOutOfMemoryError(env, 0);
-	    return 0;
-	}
-	(*env)->GetByteArrayRegion(env, this_buf, this_off, this_len, in_buf);
-
-	out_buf = (jbyte *) malloc(len);
-	if (out_buf == 0) {
-	    free(in_buf);
-	    JNU_ThrowOutOfMemoryError(env, 0);
-	    return 0;
-	}
-
-	strm->next_in = (Bytef *) in_buf;
-	strm->next_out = (Bytef *) out_buf;
-	strm->avail_in = this_len;
-	strm->avail_out = len;
-	res = deflateParams(strm, level, strategy);
-
-	if (res == Z_OK) {
-	    (*env)->SetByteArrayRegion(env, b, off, len - strm->avail_out, out_buf);
-	}
-	free(out_buf);
-	free(in_buf);
-
-	switch (res) {
-	case Z_OK:
-	    (*env)->SetBooleanField(env, this, setParamsID, JNI_FALSE);
-	    this_off += this_len - strm->avail_in;
-	    (*env)->SetIntField(env, this, offID, this_off);
-	    (*env)->SetIntField(env, this, lenID, strm->avail_in);
-	    return len - strm->avail_out;
-	case Z_BUF_ERROR:
-	    (*env)->SetBooleanField(env, this, setParamsID, JNI_FALSE);
-	    return 0;
-	default:
-	    JNU_ThrowInternalError(env, strm->msg);
-	    return 0;
-	}
-    } else {
-	jboolean finish = (*env)->GetBooleanField(env, this, finishID);
-
-	in_buf = (jbyte *) malloc(this_len);
-	if (in_buf == 0) {
-	    JNU_ThrowOutOfMemoryError(env, 0);
-	    return 0;
-	}
-	(*env)->GetByteArrayRegion(env, this_buf, this_off, this_len, in_buf);
-
-	out_buf = (jbyte *) malloc(len);
-	if (out_buf == 0) {
-	    free(in_buf);
-	    JNU_ThrowOutOfMemoryError(env, 0);
-	    return 0;
-	}
-
-	strm->next_in = (Bytef *) in_buf;
-	strm->next_out = (Bytef *) out_buf;
-	strm->avail_in = this_len;
-	strm->avail_out = len;
-	res = deflate(strm, finish ? Z_FINISH : flush);
-
-	if (res == Z_STREAM_END || res == Z_OK) {
-	    (*env)->SetByteArrayRegion(env, b, off, len - strm->avail_out, out_buf);
-	}
-	free(out_buf);
-	free(in_buf);
-	
-	switch (res) {
-	case Z_STREAM_END:
-	    (*env)->SetBooleanField(env, this, finishedID, JNI_TRUE);
-	    /* fall through */
-	case Z_OK:
-	    this_off += this_len - strm->avail_in;
-	    (*env)->SetIntField(env, this, offID, this_off);
-	    (*env)->SetIntField(env, this, lenID, strm->avail_in);
-	    return len - strm->avail_out;
-	case Z_BUF_ERROR:
-	    return 0;
-	default:
-	    JNU_ThrowInternalError(env, strm->msg);
-	    return 0;
-	}
-=======
         int level = (*env)->GetIntField(env, this, levelID);
         int strategy = (*env)->GetIntField(env, this, strategyID);
 
@@ -245,7 +148,6 @@
         strm->avail_in = this_len;
         strm->avail_out = len;
         res = deflateParams(strm, level, strategy);
-
         if (res == Z_OK) {
             (*env)->SetByteArrayRegion(env, b, off, len - strm->avail_out, out_buf);
         }
@@ -309,7 +211,6 @@
             JNU_ThrowInternalError(env, strm->msg);
             return 0;
         }
->>>>>>> f648ae04
     }
 }
 
