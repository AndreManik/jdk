/*
<<<<<<< HEAD
 * Copyright 1996-2009 Sun Microsystems, Inc.  All Rights Reserved.
=======
 * Copyright 1997-2009 Sun Microsystems, Inc.  All Rights Reserved.
>>>>>>> f648ae04
 * DO NOT ALTER OR REMOVE COPYRIGHT NOTICES OR THIS FILE HEADER.
 *
 * This code is free software; you can redistribute it and/or modify it
 * under the terms of the GNU General Public License version 2 only, as
 * published by the Free Software Foundation.  Sun designates this
 * particular file as subject to the "Classpath" exception as provided
 * by Sun in the LICENSE file that accompanied this code.
 *
 * This code is distributed in the hope that it will be useful, but WITHOUT
 * ANY WARRANTY; without even the implied warranty of MERCHANTABILITY or
 * FITNESS FOR A PARTICULAR PURPOSE.  See the GNU General Public License
 * version 2 for more details (a copy is included in the LICENSE file that
 * accompanied this code).
 *
 * You should have received a copy of the GNU General Public License version
 * 2 along with this work; if not, write to the Free Software Foundation,
 * Inc., 51 Franklin St, Fifth Floor, Boston, MA 02110-1301 USA.
 *
 * Please contact Sun Microsystems, Inc., 4150 Network Circle, Santa Clara,
 * CA 95054 USA or visit www.sun.com if you need additional information or
 * have any questions.
 */

/*
 * Native method support for java.util.zip.Inflater
 */

#include <stdio.h>
#include <stdlib.h>
#include <errno.h>
#include <string.h>
#include "jlong.h"
#include "jni.h"
#include "jvm.h"
#include "jni_util.h"
#include "zlib.h"
#include "java_util_zip_Inflater.h"

#define ThrowDataFormatException(env, msg) \
	JNU_ThrowByName(env, "java/util/zip/DataFormatException", msg)

static jfieldID needDictID;
static jfieldID finishedID;
static jfieldID bufID, offID, lenID;

JNIEXPORT void JNICALL
Java_java_util_zip_Inflater_initIDs(JNIEnv *env, jclass cls)
{
    needDictID = (*env)->GetFieldID(env, cls, "needDict", "Z");
    finishedID = (*env)->GetFieldID(env, cls, "finished", "Z");
    bufID = (*env)->GetFieldID(env, cls, "buf", "[B");
    offID = (*env)->GetFieldID(env, cls, "off", "I");
    lenID = (*env)->GetFieldID(env, cls, "len", "I");
}

JNIEXPORT jlong JNICALL
Java_java_util_zip_Inflater_init(JNIEnv *env, jclass cls, jboolean nowrap)
{
    z_stream *strm = calloc(1, sizeof(z_stream));

    if (strm == 0) {
	JNU_ThrowOutOfMemoryError(env, 0);
	return jlong_zero;
    } else {
        char *msg;
        switch (inflateInit2(strm, nowrap ? -MAX_WBITS : MAX_WBITS)) {
          case Z_OK:
            return ptr_to_jlong(strm);
          case Z_MEM_ERROR:
            free(strm);
            JNU_ThrowOutOfMemoryError(env, 0);
            return jlong_zero;
          default:
            msg = strm->msg;
            free(strm);
            JNU_ThrowInternalError(env, msg);
            return jlong_zero;
        }
    }
}

JNIEXPORT void JNICALL
Java_java_util_zip_Inflater_setDictionary(JNIEnv *env, jclass cls, jlong addr,
                                          jarray b, jint off, jint len)
{
    Bytef *buf = (*env)->GetPrimitiveArrayCritical(env, b, 0);
    int res;
    if (buf == 0) /* out of memory */
        return;
    res = inflateSetDictionary(jlong_to_ptr(addr), buf + off, len);
    (*env)->ReleasePrimitiveArrayCritical(env, b, buf, 0);
    switch (res) {
    case Z_OK:
        break;
    case Z_STREAM_ERROR:
    case Z_DATA_ERROR:
        JNU_ThrowIllegalArgumentException(env, ((z_stream *)jlong_to_ptr(addr))->msg);
        break;
    default:
        JNU_ThrowInternalError(env, ((z_stream *)jlong_to_ptr(addr))->msg);
        break;
    }
}

JNIEXPORT jint JNICALL
Java_java_util_zip_Inflater_inflateBytes(JNIEnv *env, jobject this, jlong addr,
                                         jarray b, jint off, jint len)
{
    z_stream *strm = jlong_to_ptr(addr);
<<<<<<< HEAD

    jarray this_buf = (jarray)(*env)->GetObjectField(env, this, bufID);
    jint this_off = (*env)->GetIntField(env, this, offID);
    jint this_len = (*env)->GetIntField(env, this, lenID);
    jbyte *in_buf;
    jbyte *out_buf;
    int ret;

    in_buf = (jbyte *) malloc(this_len);
    if (in_buf == 0) {
	JNU_ThrowOutOfMemoryError(env, 0);
	return 0;
    }
    (*env)->GetByteArrayRegion(env, this_buf, this_off, this_len, in_buf);

    out_buf = (jbyte *) malloc(len);
    if (out_buf == 0) {
	free(in_buf);
	JNU_ThrowOutOfMemoryError(env, 0);
	return 0;
    }

    strm->next_in  = (Bytef *) in_buf;
    strm->next_out = (Bytef *) out_buf;
    strm->avail_in  = this_len;
    strm->avail_out = len;
    ret = inflate(strm, Z_PARTIAL_FLUSH);

    if (ret == Z_STREAM_END || ret == Z_OK) {
	(*env)->SetByteArrayRegion(env, b, off, len - strm->avail_out, out_buf);
    }
    free(out_buf);
    free(in_buf);

    switch (ret) {
    case Z_STREAM_END:
	(*env)->SetBooleanField(env, this, finishedID, JNI_TRUE);
	/* fall through */
    case Z_OK:
	this_off += this_len - strm->avail_in;
	(*env)->SetIntField(env, this, offID, this_off);
	(*env)->SetIntField(env, this, lenID, strm->avail_in);
	return len - strm->avail_out;
    case Z_NEED_DICT:
	(*env)->SetBooleanField(env, this, needDictID, JNI_TRUE);
	/* Might have consumed some input here! */
	this_off += this_len - strm->avail_in;
	(*env)->SetIntField(env, this, offID, this_off);
	(*env)->SetIntField(env, this, lenID, strm->avail_in);
	return 0;
    case Z_BUF_ERROR:
	return 0;
    case Z_DATA_ERROR:
	ThrowDataFormatException(env, strm->msg);
	return 0;
    case Z_MEM_ERROR:
	JNU_ThrowOutOfMemoryError(env, 0);
	return 0;
    default:
	JNU_ThrowInternalError(env, strm->msg);
	return 0;
=======

    jarray this_buf = (jarray)(*env)->GetObjectField(env, this, bufID);
    jint this_off = (*env)->GetIntField(env, this, offID);
    jint this_len = (*env)->GetIntField(env, this, lenID);
    jbyte *in_buf;
    jbyte *out_buf;
    int ret;

    in_buf = (jbyte *) malloc(this_len);
    if (in_buf == 0) {
        JNU_ThrowOutOfMemoryError(env, 0);
        return 0;
    }
    (*env)->GetByteArrayRegion(env, this_buf, this_off, this_len, in_buf);

    out_buf = (jbyte *) malloc(len);
    if (out_buf == 0) {
        free(in_buf);
        JNU_ThrowOutOfMemoryError(env, 0);
        return 0;
    }

    strm->next_in  = (Bytef *) in_buf;
    strm->next_out = (Bytef *) out_buf;
    strm->avail_in  = this_len;
    strm->avail_out = len;
    ret = inflate(strm, Z_PARTIAL_FLUSH);

    if (ret == Z_STREAM_END || ret == Z_OK) {
        (*env)->SetByteArrayRegion(env, b, off, len - strm->avail_out, out_buf);
    }
    free(out_buf);
    free(in_buf);

    switch (ret) {
    case Z_STREAM_END:
        (*env)->SetBooleanField(env, this, finishedID, JNI_TRUE);
        /* fall through */
    case Z_OK:
        this_off += this_len - strm->avail_in;
        (*env)->SetIntField(env, this, offID, this_off);
        (*env)->SetIntField(env, this, lenID, strm->avail_in);
        return len - strm->avail_out;
    case Z_NEED_DICT:
        (*env)->SetBooleanField(env, this, needDictID, JNI_TRUE);
        /* Might have consumed some input here! */
        this_off += this_len - strm->avail_in;
        (*env)->SetIntField(env, this, offID, this_off);
        (*env)->SetIntField(env, this, lenID, strm->avail_in);
        return 0;
    case Z_BUF_ERROR:
        return 0;
    case Z_DATA_ERROR:
        ThrowDataFormatException(env, strm->msg);
        return 0;
    case Z_MEM_ERROR:
        JNU_ThrowOutOfMemoryError(env, 0);
        return 0;
    default:
        JNU_ThrowInternalError(env, strm->msg);
        return 0;
>>>>>>> f648ae04
    }
}

JNIEXPORT jint JNICALL
Java_java_util_zip_Inflater_getAdler(JNIEnv *env, jclass cls, jlong addr)
{
    return ((z_stream *)jlong_to_ptr(addr))->adler;
}

JNIEXPORT jlong JNICALL
Java_java_util_zip_Inflater_getBytesRead(JNIEnv *env, jclass cls, jlong addr)
{
    return ((z_stream *)jlong_to_ptr(addr))->total_in;
}

JNIEXPORT jlong JNICALL
Java_java_util_zip_Inflater_getBytesWritten(JNIEnv *env, jclass cls, jlong addr)
{
    return ((z_stream *)jlong_to_ptr(addr))->total_out;
}

JNIEXPORT void JNICALL
Java_java_util_zip_Inflater_reset(JNIEnv *env, jclass cls, jlong addr)
{
    if (inflateReset(jlong_to_ptr(addr)) != Z_OK) {
        JNU_ThrowInternalError(env, 0);
    }
}

JNIEXPORT void JNICALL
Java_java_util_zip_Inflater_end(JNIEnv *env, jclass cls, jlong addr)
{
    if (inflateEnd(jlong_to_ptr(addr)) == Z_STREAM_ERROR) {
        JNU_ThrowInternalError(env, 0);
    } else {
        free(jlong_to_ptr(addr));
    }
}<|MERGE_RESOLUTION|>--- conflicted
+++ resolved
@@ -1,9 +1,5 @@
 /*
-<<<<<<< HEAD
- * Copyright 1996-2009 Sun Microsystems, Inc.  All Rights Reserved.
-=======
  * Copyright 1997-2009 Sun Microsystems, Inc.  All Rights Reserved.
->>>>>>> f648ae04
  * DO NOT ALTER OR REMOVE COPYRIGHT NOTICES OR THIS FILE HEADER.
  *
  * This code is free software; you can redistribute it and/or modify it
@@ -113,69 +109,6 @@
                                          jarray b, jint off, jint len)
 {
     z_stream *strm = jlong_to_ptr(addr);
-<<<<<<< HEAD
-
-    jarray this_buf = (jarray)(*env)->GetObjectField(env, this, bufID);
-    jint this_off = (*env)->GetIntField(env, this, offID);
-    jint this_len = (*env)->GetIntField(env, this, lenID);
-    jbyte *in_buf;
-    jbyte *out_buf;
-    int ret;
-
-    in_buf = (jbyte *) malloc(this_len);
-    if (in_buf == 0) {
-	JNU_ThrowOutOfMemoryError(env, 0);
-	return 0;
-    }
-    (*env)->GetByteArrayRegion(env, this_buf, this_off, this_len, in_buf);
-
-    out_buf = (jbyte *) malloc(len);
-    if (out_buf == 0) {
-	free(in_buf);
-	JNU_ThrowOutOfMemoryError(env, 0);
-	return 0;
-    }
-
-    strm->next_in  = (Bytef *) in_buf;
-    strm->next_out = (Bytef *) out_buf;
-    strm->avail_in  = this_len;
-    strm->avail_out = len;
-    ret = inflate(strm, Z_PARTIAL_FLUSH);
-
-    if (ret == Z_STREAM_END || ret == Z_OK) {
-	(*env)->SetByteArrayRegion(env, b, off, len - strm->avail_out, out_buf);
-    }
-    free(out_buf);
-    free(in_buf);
-
-    switch (ret) {
-    case Z_STREAM_END:
-	(*env)->SetBooleanField(env, this, finishedID, JNI_TRUE);
-	/* fall through */
-    case Z_OK:
-	this_off += this_len - strm->avail_in;
-	(*env)->SetIntField(env, this, offID, this_off);
-	(*env)->SetIntField(env, this, lenID, strm->avail_in);
-	return len - strm->avail_out;
-    case Z_NEED_DICT:
-	(*env)->SetBooleanField(env, this, needDictID, JNI_TRUE);
-	/* Might have consumed some input here! */
-	this_off += this_len - strm->avail_in;
-	(*env)->SetIntField(env, this, offID, this_off);
-	(*env)->SetIntField(env, this, lenID, strm->avail_in);
-	return 0;
-    case Z_BUF_ERROR:
-	return 0;
-    case Z_DATA_ERROR:
-	ThrowDataFormatException(env, strm->msg);
-	return 0;
-    case Z_MEM_ERROR:
-	JNU_ThrowOutOfMemoryError(env, 0);
-	return 0;
-    default:
-	JNU_ThrowInternalError(env, strm->msg);
-	return 0;
-=======
 
     jarray this_buf = (jarray)(*env)->GetObjectField(env, this, bufID);
     jint this_off = (*env)->GetIntField(env, this, offID);
@@ -237,7 +170,6 @@
     default:
         JNU_ThrowInternalError(env, strm->msg);
         return 0;
->>>>>>> f648ae04
     }
 }
 
