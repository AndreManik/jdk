--- conflicted
+++ resolved
@@ -183,11 +183,8 @@
                com.sun.imageio.,\
                com.sun.istack.internal.,\
                com.sun.jmx.,\
-<<<<<<< HEAD
                com.sun.media.sound.,\
-=======
                com.sun.naming.internal.,\
->>>>>>> 039f5a8c
                com.sun.proxy.,\
                com.sun.org.apache.bcel.internal.,\
                com.sun.org.apache.regexp.internal.,\
@@ -210,7 +207,7 @@
                com.sun.org.glassfish.,\
                com.oracle.xmlns.internal.,\
                com.oracle.webservices.internal.,\
-	       oracle.jrockit.jfr.,\
+               oracle.jrockit.jfr.,\
                org.jcp.xml.dsig.internal.,\
                jdk.internal.,\
                jdk.nashorn.internal.,\
@@ -231,11 +228,8 @@
                    com.sun.imageio.,\
                    com.sun.istack.internal.,\
                    com.sun.jmx.,\
-<<<<<<< HEAD
                    com.sun.media.sound.,\
-=======
                    com.sun.naming.internal.,\
->>>>>>> 039f5a8c
                    com.sun.proxy.,\
                    com.sun.org.apache.bcel.internal.,\
                    com.sun.org.apache.regexp.internal.,\
@@ -258,7 +252,7 @@
                    com.sun.org.glassfish.,\
                    com.oracle.xmlns.internal.,\
                    com.oracle.webservices.internal.,\
-		   oracle.jrockit.jfr.,\
+                   oracle.jrockit.jfr.,\
                    org.jcp.xml.dsig.internal.,\
                    jdk.internal.,\
                    jdk.nashorn.internal.,\
