--- conflicted
+++ resolved
@@ -366,11 +366,7 @@
                         public RegistryImpl run() throws RemoteException {
                             return new RegistryImpl(regPort);
                         }
-<<<<<<< HEAD
-                    }, getAccessControlContext(codebaseURLs));
-=======
                     }, getAccessControlContext());
->>>>>>> ee1ea3e5
             } catch (PrivilegedActionException ex) {
                 throw (RemoteException) ex.getException();
             }
@@ -396,19 +392,11 @@
     }
 
     /**
-<<<<<<< HEAD
-     * Generates an AccessControlContext from several URLs.
-     * The approach used here is taken from the similar method
-     * getAccessControlContext() in the sun.applet.AppletPanel class.
-     */
-    private static AccessControlContext getAccessControlContext(URL[] urls) {
-=======
      * Generates an AccessControlContext with minimal permissions.
      * The approach used here is taken from the similar method
      * getAccessControlContext() in the sun.applet.AppletPanel class.
      */
     private static AccessControlContext getAccessControlContext() {
->>>>>>> ee1ea3e5
         // begin with permissions granted to all code in current policy
         PermissionCollection perms = AccessController.doPrivileged(
             new java.security.PrivilegedAction<PermissionCollection>() {
@@ -431,28 +419,17 @@
          */
         perms.add(new SocketPermission("*", "connect,accept"));
 
-<<<<<<< HEAD
-        // add permissions required to load from codebase URL path
-        LoaderHandler.addPermissionsForURLs(urls, perms, false);
-=======
         perms.add(new RuntimePermission("accessClassInPackage.sun.*"));
 
         perms.add(new FilePermission("<<ALL FILES>>", "read"));
->>>>>>> ee1ea3e5
 
         /*
          * Create an AccessControlContext that consists of a single
          * protection domain with only the permissions calculated above.
          */
         ProtectionDomain pd = new ProtectionDomain(
-<<<<<<< HEAD
-            new CodeSource((urls.length > 0 ? urls[0] : null),
-                (java.security.cert.Certificate[]) null),
-            perms);
-=======
             new CodeSource(null,
                 (java.security.cert.Certificate[]) null), perms);
->>>>>>> ee1ea3e5
         return new AccessControlContext(new ProtectionDomain[] { pd });
     }
 }