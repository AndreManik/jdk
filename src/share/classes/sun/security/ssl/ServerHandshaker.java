/*
 * Copyright 1996-2009 Sun Microsystems, Inc.  All Rights Reserved.
 * DO NOT ALTER OR REMOVE COPYRIGHT NOTICES OR THIS FILE HEADER.
 *
 * This code is free software; you can redistribute it and/or modify it
 * under the terms of the GNU General Public License version 2 only, as
 * published by the Free Software Foundation.  Sun designates this
 * particular file as subject to the "Classpath" exception as provided
 * by Sun in the LICENSE file that accompanied this code.
 *
 * This code is distributed in the hope that it will be useful, but WITHOUT
 * ANY WARRANTY; without even the implied warranty of MERCHANTABILITY or
 * FITNESS FOR A PARTICULAR PURPOSE.  See the GNU General Public License
 * version 2 for more details (a copy is included in the LICENSE file that
 * accompanied this code).
 *
 * You should have received a copy of the GNU General Public License version
 * 2 along with this work; if not, write to the Free Software Foundation,
 * Inc., 51 Franklin St, Fifth Floor, Boston, MA 02110-1301 USA.
 *
 * Please contact Sun Microsystems, Inc., 4150 Network Circle, Santa Clara,
 * CA 95054 USA or visit www.sun.com if you need additional information or
 * have any questions.
 */


package sun.security.ssl;

import java.io.*;
import java.util.*;
import java.security.*;
import java.security.cert.*;
import java.security.interfaces.*;
import java.security.spec.ECParameterSpec;

import javax.crypto.SecretKey;
import javax.crypto.spec.SecretKeySpec;

import javax.net.ssl.*;

import javax.security.auth.Subject;

import com.sun.net.ssl.internal.ssl.X509ExtendedTrustManager;

import sun.security.ssl.HandshakeMessage.*;
import sun.security.ssl.CipherSuite.*;
import static sun.security.ssl.CipherSuite.*;
import static sun.security.ssl.CipherSuite.KeyExchange.*;

/**
 * ServerHandshaker does the protocol handshaking from the point
 * of view of a server.  It is driven asychronously by handshake messages
 * as delivered by the parent Handshaker class, and also uses
 * common functionality (e.g. key generation) that is provided there.
 *
 * @author David Brownell
 */
final class ServerHandshaker extends Handshaker {

    // is the server going to require the client to authenticate?
    private byte                doClientAuth;

    // our authentication info
    private X509Certificate[]   certs;
    private PrivateKey          privateKey;

    private SecretKey[]       kerberosKeys;

    // flag to check for clientCertificateVerify message
    private boolean             needClientVerify = false;

    // indicate a renegotiation handshaking
    private boolean             isRenegotiation = false;

    /*
     * For exportable ciphersuites using non-exportable key sizes, we use
     * ephemeral RSA keys. We could also do anonymous RSA in the same way
     * but there are no such ciphersuites currently defined.
     */
    private PrivateKey          tempPrivateKey;
    private PublicKey           tempPublicKey;

    /*
     * For anonymous and ephemeral Diffie-Hellman key exchange, we use
     * ephemeral Diffie-Hellman keys.
     */
    private DHCrypt dh;

    // Helper for ECDH based key exchanges
    private ECDHCrypt ecdh;

    // version request by the client in its ClientHello
    // we remember it for the RSA premaster secret version check
    private ProtocolVersion clientRequestedVersion;

    private SupportedEllipticCurvesExtension supportedCurves;

    /*
     * Constructor ... use the keys found in the auth context.
     */
    ServerHandshaker(SSLSocketImpl socket, SSLContextImpl context,
            ProtocolList enabledProtocols, byte clientAuth,
            boolean isRenegotiation, ProtocolVersion activeProtocolVersion) {

        super(socket, context, enabledProtocols,
                        (clientAuth != SSLEngineImpl.clauth_none), false);
        doClientAuth = clientAuth;
        this.isRenegotiation = isRenegotiation;
        this.activeProtocolVersion = activeProtocolVersion;
    }

    /*
     * Constructor ... use the keys found in the auth context.
     */
    ServerHandshaker(SSLEngineImpl engine, SSLContextImpl context,
            ProtocolList enabledProtocols, byte clientAuth,
            boolean isRenegotiation, ProtocolVersion activeProtocolVersion) {
<<<<<<< HEAD
=======

>>>>>>> f648ae04
        super(engine, context, enabledProtocols,
                        (clientAuth != SSLEngineImpl.clauth_none), false);
        doClientAuth = clientAuth;
        this.isRenegotiation = isRenegotiation;
        this.activeProtocolVersion = activeProtocolVersion;
    }

    /*
     * As long as handshaking has not started, we can change
     * whether client authentication is required.  Otherwise,
     * we will need to wait for the next handshake.
     */
    void setClientAuth(byte clientAuth) {
        doClientAuth = clientAuth;
    }

    /*
     * This routine handles all the server side handshake messages, one at
     * a time.  Given the message type (and in some cases the pending cipher
     * spec) it parses the type-specific message.  Then it calls a function
     * that handles that specific message.
     *
     * It updates the state machine as each message is processed, and writes
     * responses as needed using the connection in the constructor.
     */
    void processMessage(byte type, int message_len)
            throws IOException {
        //
        // In SSLv3 and TLS, messages follow strictly increasing
        // numerical order _except_ for one annoying special case.
        //
        if ((state > type)
                && (state != HandshakeMessage.ht_client_key_exchange
                    && type != HandshakeMessage.ht_certificate_verify)) {
            throw new SSLProtocolException(
                    "Handshake message sequence violation, state = " + state
                    + ", type = " + type);
        }

        switch (type) {
            case HandshakeMessage.ht_client_hello:
                ClientHello ch = new ClientHello(input, message_len);
                /*
                 * send it off for processing.
                 */
                this.clientHello(ch);
                break;

            case HandshakeMessage.ht_certificate:
                if (doClientAuth == SSLEngineImpl.clauth_none) {
                    fatalSE(Alerts.alert_unexpected_message,
                                "client sent unsolicited cert chain");
                    // NOTREACHED
                }
                this.clientCertificate(new CertificateMsg(input));
                break;

            case HandshakeMessage.ht_client_key_exchange:
                SecretKey preMasterSecret;
                switch (keyExchange) {
                case K_RSA:
                case K_RSA_EXPORT:
                    /*
                     * The client's pre-master secret is decrypted using
                     * either the server's normal private RSA key, or the
                     * temporary one used for non-export or signing-only
                     * certificates/keys.
                     */
                    RSAClientKeyExchange pms = new RSAClientKeyExchange
                        (protocolVersion, input, message_len, privateKey);
                    preMasterSecret = this.clientKeyExchange(pms);
                    break;
                case K_KRB5:
                case K_KRB5_EXPORT:
                    preMasterSecret = this.clientKeyExchange(
                        new KerberosClientKeyExchange(protocolVersion,
                            clientRequestedVersion,
                            sslContext.getSecureRandom(),
                            input,
                            kerberosKeys));
                    break;
                case K_DHE_RSA:
                case K_DHE_DSS:
                case K_DH_ANON:
                    /*
                     * The pre-master secret is derived using the normal
                     * Diffie-Hellman calculation.   Note that the main
                     * protocol difference in these five flavors is in how
                     * the ServerKeyExchange message was constructed!
                     */
                    preMasterSecret = this.clientKeyExchange(
                            new DHClientKeyExchange(input));
                    break;
                case K_ECDH_RSA:
                case K_ECDH_ECDSA:
                case K_ECDHE_RSA:
                case K_ECDHE_ECDSA:
                case K_ECDH_ANON:
                    preMasterSecret = this.clientKeyExchange
                                            (new ECDHClientKeyExchange(input));
                    break;
                default:
                    throw new SSLProtocolException
                        ("Unrecognized key exchange: " + keyExchange);
                }

                //
                // All keys are calculated from the premaster secret
                // and the exchanged nonces in the same way.
                //
                calculateKeys(preMasterSecret, clientRequestedVersion);
                break;

            case HandshakeMessage.ht_certificate_verify:
                this.clientCertificateVerify(new CertificateVerify(input));
                break;

            case HandshakeMessage.ht_finished:
                this.clientFinished(new Finished(protocolVersion, input));
                break;

            default:
                throw new SSLProtocolException(
                        "Illegal server handshake msg, " + type);
        }

        //
        // Move the state machine forward except for that annoying
        // special case.  This means that clients could send extra
        // cert verify messages; not a problem so long as all of
        // them actually check out.
        //
        if (state < type && type != HandshakeMessage.ht_certificate_verify) {
            state = type;
        }
    }


    /*
     * ClientHello presents the server with a bunch of options, to which the
     * server replies with a ServerHello listing the ones which this session
     * will use.  If needed, it also writes its Certificate plus in some cases
     * a ServerKeyExchange message.  It may also write a CertificateRequest,
     * to elicit a client certificate.
     *
     * All these messages are terminated by a ServerHelloDone message.  In
     * most cases, all this can be sent in a single Record.
     */
    private void clientHello(ClientHello mesg) throws IOException {
        if (debug != null && Debug.isOn("handshake")) {
            mesg.print(System.out);
        }

        // if it is a renegotiation request and renegotiation is not allowed
        if (isRenegotiation && !renegotiable) {
            if (activeProtocolVersion.v >= ProtocolVersion.TLS10.v) {
<<<<<<< HEAD
               // response with a no_negotiation warning,
=======
                // response with a no_negotiation warning,
>>>>>>> f648ae04
                warningSE(Alerts.alert_no_negotiation);

                // invalidate the handshake so that the caller can
                // dispose this object.
                invalidated = true;

                // If there is still unread block in the handshake
                // input stream, it would be truncated with the disposal
                // and the next handshake message will become incomplete.
                //
                // However, according to SSL/TLS specifications, no more
                // handshake message could immediately follow ClientHello
                // or HelloRequest. But in case of any improper messages,
                // we'd better check to ensure there is no remaining bytes
                // in the handshake input stream.
                if (input.available() > 0) {
                    fatalSE(Alerts.alert_unexpected_message,
                        "ClientHello followed by an unexpected  " +
                        "handshake message");

                }

                return;
            } else {
                // For SSLv3, send the handshake_failure fatal error.
                // Note that SSLv3 does not define a no_negotiation alert
                // like TLSv1. However we cannot ignore the message
                // simply, otherwise the other side was waiting for a
                // response that would never come.
                fatalSE(Alerts.alert_handshake_failure,
                    "renegotiation is not allowed");
            }
        }

        /*
         * Always make sure this entire record has been digested before we
         * start emitting output, to ensure correct digesting order.
         */
        input.digestNow();

        /*
         * FIRST, construct the ServerHello using the options and priorities
         * from the ClientHello.  Update the (pending) cipher spec as we do
         * so, and save the client's version to protect against rollback
         * attacks.
         *
         * There are a bunch of minor tasks here, and one major one: deciding
         * if the short or the full handshake sequence will be used.
         */
        ServerHello m1 = new ServerHello();

        clientRequestedVersion = mesg.protocolVersion;

        // check if clientVersion is recent enough for us
        if (clientRequestedVersion.v < enabledProtocols.min.v) {
            fatalSE(Alerts.alert_handshake_failure,
                "Client requested protocol " + clientRequestedVersion +
                 " not enabled or not supported");
        }

        // now we know we have an acceptable version
        // use the lower of our max and the client requested version
        ProtocolVersion selectedVersion;
        if (clientRequestedVersion.v <= enabledProtocols.max.v) {
            selectedVersion = clientRequestedVersion;
        } else {
            selectedVersion = enabledProtocols.max;
        }
        setVersion(selectedVersion);

        m1.protocolVersion = protocolVersion;

        //
        // random ... save client and server values for later use
        // in computing the master secret (from pre-master secret)
        // and thence the other crypto keys.
        //
        // NOTE:  this use of three inputs to generating _each_ set
        // of ciphers slows things down, but it does increase the
        // security since each connection in the session can hold
        // its own authenticated (and strong) keys.  One could make
        // creation of a session a rare thing...
        //
        clnt_random = mesg.clnt_random;
        svr_random = new RandomCookie(sslContext.getSecureRandom());
        m1.svr_random = svr_random;

        session = null; // forget about the current session
        //
        // Here we go down either of two paths:  (a) the fast one, where
        // the client's asked to rejoin an existing session, and the server
        // permits this; (b) the other one, where a new session is created.
        //
        if (mesg.sessionId.length() != 0) {
            // client is trying to resume a session, let's see...

            SSLSessionImpl previous = ((SSLSessionContextImpl)sslContext
                        .engineGetServerSessionContext())
                        .get(mesg.sessionId.getId());
            //
            // Check if we can use the fast path, resuming a session.  We
            // can do so iff we have a valid record for that session, and
            // the cipher suite for that session was on the list which the
            // client requested, and if we're not forgetting any needed
            // authentication on the part of the client.
            //
            if (previous != null) {
                resumingSession = previous.isRejoinable();

                if (resumingSession) {
                    ProtocolVersion oldVersion = previous.getProtocolVersion();
                    // cannot resume session with different version
                    if (oldVersion != protocolVersion) {
                        resumingSession = false;
                    }
                }

                if (resumingSession &&
                        (doClientAuth == SSLEngineImpl.clauth_required)) {
                    try {
                        previous.getPeerPrincipal();
                    } catch (SSLPeerUnverifiedException e) {
                        resumingSession = false;
                    }
                }

                // validate subject identity
                if (resumingSession) {
                    CipherSuite suite = previous.getSuite();
                    if (suite.keyExchange == K_KRB5 ||
                        suite.keyExchange == K_KRB5_EXPORT) {
                        Principal localPrincipal = previous.getLocalPrincipal();

                        Subject subject = null;
                        try {
                            subject = AccessController.doPrivileged(
                                new PrivilegedExceptionAction<Subject>() {
                                public Subject run() throws Exception {
                                    return
                                        Krb5Helper.getServerSubject(getAccSE());
                            }});
                        } catch (PrivilegedActionException e) {
                            subject = null;
                            if (debug != null && Debug.isOn("session")) {
                                System.out.println("Attempt to obtain" +
                                                " subject failed!");
                            }
                        }

                        if (subject != null) {
                            // Eliminate dependency on KerberosPrincipal
                            Set<Principal> principals =
                                subject.getPrincipals(Principal.class);
                            if (!principals.contains(localPrincipal)) {
                                resumingSession = false;
                                if (debug != null && Debug.isOn("session")) {
                                    System.out.println("Subject identity" +
                                                        " is not the same");
                                }
                            } else {
                                if (debug != null && Debug.isOn("session"))
                                    System.out.println("Subject identity" +
                                                        " is same");
                            }
                        } else {
                            resumingSession = false;
                            if (debug != null && Debug.isOn("session"))
                                System.out.println("Kerberos credentials are" +
                                    " not present in the current Subject;" +
                                    " check if " +
                                    " javax.security.auth.useSubjectAsCreds" +
                                    " system property has been set to false");
                        }
                    }
                }

                if (resumingSession) {
                    CipherSuite suite = previous.getSuite();
                    // verify that the ciphersuite from the cached session
                    // is in the list of client requested ciphersuites and
                    // we have it enabled
                    if ((isEnabled(suite) == false) ||
                            (mesg.getCipherSuites().contains(suite) == false)) {
                        resumingSession = false;
                    } else {
                        // everything looks ok, set the ciphersuite
                        // this should be done last when we are sure we
                        // will resume
                        setCipherSuite(suite);
                    }
                }

                if (resumingSession) {
                    session = previous;
                    if (debug != null &&
                        (Debug.isOn("handshake") || Debug.isOn("session"))) {
                        System.out.println("%% Resuming " + session);
                    }
                }
            }
        } // else client did not try to resume

        //
        // If client hasn't specified a session we can resume, start a
        // new one and choose its cipher suite and compression options.
        // Unless new session creation is disabled for this connection!
        //
        if (session == null) {
            if (!enableNewSession) {
                throw new SSLException("Client did not resume a session");
            }
            supportedCurves = (SupportedEllipticCurvesExtension)mesg.extensions.get
                                        (ExtensionType.EXT_ELLIPTIC_CURVES);
            chooseCipherSuite(mesg);
            session = new SSLSessionImpl(protocolVersion, cipherSuite,
                sslContext.getSecureRandom(),
                getHostAddressSE(), getPortSE());
            session.setLocalPrivateKey(privateKey);
            // chooseCompression(mesg);
        }

        m1.cipherSuite = cipherSuite;
        m1.sessionId = session.getSessionId();
        m1.compression_method = session.getCompression();

        if (debug != null && Debug.isOn("handshake")) {
            m1.print(System.out);
            System.out.println("Cipher suite:  " + session.getSuite());
        }
        m1.write(output);

        //
        // If we are resuming a session, we finish writing handshake
        // messages right now and then finish.
        //
        if (resumingSession) {
            calculateConnectionKeys(session.getMasterSecret());
            sendChangeCipherAndFinish(false);
            return;
        }


        /*
         * SECOND, write the server Certificate(s) if we need to.
         *
         * NOTE:  while an "anonymous RSA" mode is explicitly allowed by
         * the protocol, we can't support it since all of the SSL flavors
         * defined in the protocol spec are explicitly stated to require
         * using RSA certificates.
         */
        if (keyExchange == K_KRB5 || keyExchange == K_KRB5_EXPORT) {
            // Server certificates are omitted for Kerberos ciphers

        } else if ((keyExchange != K_DH_ANON) && (keyExchange != K_ECDH_ANON)) {
            if (certs == null) {
                throw new RuntimeException("no certificates");
            }

            CertificateMsg m2 = new CertificateMsg(certs);

            /*
             * Set local certs in the SSLSession, output
             * debug info, and then actually write to the client.
             */
            session.setLocalCertificates(certs);
            if (debug != null && Debug.isOn("handshake")) {
                m2.print(System.out);
            }
            m2.write(output);

            // XXX has some side effects with OS TCP buffering,
            // leave it out for now

            // let client verify chain in the meantime...
            // output.flush();
        } else {
            if (certs != null) {
                throw new RuntimeException("anonymous keyexchange with certs");
            }
        }

        /*
         * THIRD, the ServerKeyExchange message ... iff it's needed.
         *
         * It's usually needed unless there's an encryption-capable
         * RSA cert, or a D-H cert.  The notable exception is that
         * exportable ciphers used with big RSA keys need to downgrade
         * to use short RSA keys, even when the key/cert encrypts OK.
         */

        ServerKeyExchange m3;
        switch (keyExchange) {
        case K_RSA:
        case K_KRB5:
        case K_KRB5_EXPORT:
            // no server key exchange for RSA or KRB5 ciphersuites
            m3 = null;
            break;
        case K_RSA_EXPORT:
            if (JsseJce.getRSAKeyLength(certs[0].getPublicKey()) > 512) {
                try {
                    m3 = new RSA_ServerKeyExchange(
                        tempPublicKey, privateKey,
                        clnt_random, svr_random,
                        sslContext.getSecureRandom());
                    privateKey = tempPrivateKey;
                } catch (GeneralSecurityException e) {
                    throwSSLException
                        ("Error generating RSA server key exchange", e);
                    m3 = null; // make compiler happy
                }
            } else {
                // RSA_EXPORT with short key, don't need ServerKeyExchange
                m3 = null;
            }
            break;
        case K_DHE_RSA:
        case K_DHE_DSS:
            try {
                m3 = new DH_ServerKeyExchange(dh,
                    privateKey,
                    clnt_random.random_bytes,
                    svr_random.random_bytes,
                    sslContext.getSecureRandom());
            } catch (GeneralSecurityException e) {
                throwSSLException("Error generating DH server key exchange", e);
                m3 = null; // make compiler happy
            }
            break;
        case K_DH_ANON:
            m3 = new DH_ServerKeyExchange(dh);
            break;
        case K_ECDHE_RSA:
        case K_ECDHE_ECDSA:
        case K_ECDH_ANON:
            try {
                m3 = new ECDH_ServerKeyExchange(ecdh,
                    privateKey,
                    clnt_random.random_bytes,
                    svr_random.random_bytes,
                    sslContext.getSecureRandom());
            } catch (GeneralSecurityException e) {
                throwSSLException("Error generating ECDH server key exchange", e);
                m3 = null; // make compiler happy
            }
            break;
        case K_ECDH_RSA:
        case K_ECDH_ECDSA:
            // ServerKeyExchange not used for fixed ECDH
            m3 = null;
            break;
        default:
            throw new RuntimeException("internal error: " + keyExchange);
        }
        if (m3 != null) {
            if (debug != null && Debug.isOn("handshake")) {
                m3.print(System.out);
            }
            m3.write(output);
        }

        //
        // FOURTH, the CertificateRequest message.  The details of
        // the message can be affected by the key exchange algorithm
        // in use.  For example, certs with fixed Diffie-Hellman keys
        // are only useful with the DH_DSS and DH_RSA key exchange
        // algorithms.
        //
        // Needed only if server requires client to authenticate self.
        // Illegal for anonymous flavors, so we need to check that.
        //
        if (keyExchange == K_KRB5 || keyExchange == K_KRB5_EXPORT) {
            // CertificateRequest is omitted for Kerberos ciphers

        } else if (doClientAuth != SSLEngineImpl.clauth_none &&
                keyExchange != K_DH_ANON && keyExchange != K_ECDH_ANON) {
            CertificateRequest m4;
            X509Certificate caCerts[];

            caCerts = sslContext.getX509TrustManager().getAcceptedIssuers();
            m4 = new CertificateRequest(caCerts, keyExchange);

            if (debug != null && Debug.isOn("handshake")) {
                m4.print(System.out);
            }
            m4.write(output);
        }

        /*
         * FIFTH, say ServerHelloDone.
         */
        ServerHelloDone m5 = new ServerHelloDone();

        if (debug != null && Debug.isOn("handshake")) {
            m5.print(System.out);
        }
        m5.write(output);

        /*
         * Flush any buffered messages so the client will see them.
         * Ideally, all the messages above go in a single network level
         * message to the client.  Without big Certificate chains, it's
         * going to be the common case.
         */
        output.flush();
    }

    /*
     * Choose cipher suite from among those supported by client. Sets
     * the cipherSuite and keyExchange variables.
     */
    private void chooseCipherSuite(ClientHello mesg) throws IOException {
        for (CipherSuite suite : mesg.getCipherSuites().collection()) {
            if (isEnabled(suite) == false) {
                continue;
            }
            if (doClientAuth == SSLEngineImpl.clauth_required) {
                if ((suite.keyExchange == K_DH_ANON) || (suite.keyExchange == K_ECDH_ANON)) {
                    continue;
                }
            }
            if (trySetCipherSuite(suite) == false) {
                continue;
            }
            return;
        }
        fatalSE(Alerts.alert_handshake_failure,
                    "no cipher suites in common");
    }

    /**
     * Set the given CipherSuite, if possible. Return the result.
     * The call succeeds if the CipherSuite is available and we have
     * the necessary certificates to complete the handshake. We don't
     * check if the CipherSuite is actually enabled.
     *
     * If successful, this method also generates ephemeral keys if
     * required for this ciphersuite. This may take some time, so this
     * method should only be called if you really want to use the
     * CipherSuite.
     *
     * This method is called from chooseCipherSuite() in this class
     * and SSLServerSocketImpl.checkEnabledSuites() (as a sanity check).
     */
    boolean trySetCipherSuite(CipherSuite suite) {
        /*
         * If we're resuming a session we know we can
         * support this key exchange algorithm and in fact
         * have already cached the result of it in
         * the session state.
         */
        if (resumingSession) {
            return true;
        }

        if (suite.isAvailable() == false) {
            return false;
        }

        KeyExchange keyExchange = suite.keyExchange;

        // null out any existing references
        privateKey = null;
        certs = null;
        dh = null;
        tempPrivateKey = null;
        tempPublicKey = null;

        switch (keyExchange) {
        case K_RSA:
        case K_RSA_EXPORT:
        case K_DHE_RSA:
        case K_ECDHE_RSA:
            // need RSA certs for authentication
            if (setupPrivateKeyAndChain("RSA") == false) {
                return false;
            }

            if (keyExchange == K_RSA_EXPORT) {
                try {
                   if (JsseJce.getRSAKeyLength(certs[0].getPublicKey()) > 512) {
                        if (!setupEphemeralRSAKeys(suite.exportable)) {
                            return false;
                        }
                   }
                } catch (RuntimeException e) {
                    // could not determine keylength, ignore key
                    return false;
                }
            } else if (keyExchange == K_DHE_RSA) {
                setupEphemeralDHKeys(suite.exportable);
            } else if (keyExchange == K_ECDHE_RSA) {
                if (setupEphemeralECDHKeys() == false) {
                    return false;
                }
            } // else nothing more to do for K_RSA
            break;
        case K_DHE_DSS:
            // need DSS certs for authentication
            if (setupPrivateKeyAndChain("DSA") == false) {
                return false;
            }
            setupEphemeralDHKeys(suite.exportable);
            break;
        case K_ECDHE_ECDSA:
            // need EC cert signed using EC
            if (setupPrivateKeyAndChain("EC_EC") == false) {
                return false;
            }
            if (setupEphemeralECDHKeys() == false) {
                return false;
            }
            break;
        case K_ECDH_RSA:
            // need EC cert signed using RSA
            if (setupPrivateKeyAndChain("EC_RSA") == false) {
                return false;
            }
            setupStaticECDHKeys();
            break;
        case K_ECDH_ECDSA:
            // need EC cert signed using EC
            if (setupPrivateKeyAndChain("EC_EC") == false) {
                return false;
            }
            setupStaticECDHKeys();
            break;
        case K_KRB5:
        case K_KRB5_EXPORT:
            // need Kerberos Key
            if (!setupKerberosKeys()) {
                return false;
            }
            break;
        case K_DH_ANON:
            // no certs needed for anonymous
            setupEphemeralDHKeys(suite.exportable);
            break;
        case K_ECDH_ANON:
            // no certs needed for anonymous
            if (setupEphemeralECDHKeys() == false) {
                return false;
            }
            break;
        default:
            // internal error, unknown key exchange
            throw new RuntimeException("Unrecognized cipherSuite: " + suite);
        }
        setCipherSuite(suite);
        return true;
    }

    /*
     * Get some "ephemeral" RSA keys for this context. This means
     * generating them if it's not already been done.
     *
     * Note that we currently do not implement any ciphersuites that use
     * strong ephemeral RSA. (We do not support the EXPORT1024 ciphersuites
     * and standard RSA ciphersuites prohibit ephemeral mode for some reason)
     * This means that export is always true and 512 bit keys are generated.
     */
    private boolean setupEphemeralRSAKeys(boolean export) {
        KeyPair kp = sslContext.getEphemeralKeyManager().
                        getRSAKeyPair(export, sslContext.getSecureRandom());
        if (kp == null) {
            return false;
        } else {
            tempPublicKey = kp.getPublic();
            tempPrivateKey = kp.getPrivate();
            return true;
        }
    }

    /*
     * Acquire some "ephemeral" Diffie-Hellman  keys for this handshake.
     * We don't reuse these, for improved forward secrecy.
     */
    private void setupEphemeralDHKeys(boolean export) {
        /*
         * Diffie-Hellman keys ... we use 768 bit private keys due
         * to the "use twice as many key bits as bits you want secret"
         * rule of thumb, assuming we want the same size premaster
         * secret with Diffie-Hellman and RSA key exchanges.  Except
         * that exportable ciphers max out at 512 bits modulus values.
         */
        dh = new DHCrypt((export ? 512 : 768), sslContext.getSecureRandom());
    }

    // Setup the ephemeral ECDH parameters.
    // If we cannot continue because we do not support any of the curves that
    // the client requested, return false. Otherwise (all is well), return true.
    private boolean setupEphemeralECDHKeys() {
        int index = -1;
        if (supportedCurves != null) {
            // if the client sent the supported curves extension, pick the
            // first one that we support;
            for (int curveId : supportedCurves.curveIds()) {
                if (SupportedEllipticCurvesExtension.isSupported(curveId)) {
                    index = curveId;
                    break;
                }
            }
            if (index < 0) {
                // no match found, cannot use this ciphersuite
                return false;
            }
        } else {
            // pick our preference
            index = SupportedEllipticCurvesExtension.DEFAULT.curveIds()[0];
        }
        String oid = SupportedEllipticCurvesExtension.getCurveOid(index);
        ecdh = new ECDHCrypt(oid, sslContext.getSecureRandom());
        return true;
    }

    private void setupStaticECDHKeys() {
        // don't need to check whether the curve is supported, already done
        // in setupPrivateKeyAndChain().
        ecdh = new ECDHCrypt(privateKey, certs[0].getPublicKey());
    }

    /**
     * Retrieve the server key and certificate for the specified algorithm
     * from the KeyManager and set the instance variables.
     *
     * @return true if successful, false if not available or invalid
     */
    private boolean setupPrivateKeyAndChain(String algorithm) {
        X509ExtendedKeyManager km = sslContext.getX509KeyManager();
        String alias;
        if (conn != null) {
            alias = km.chooseServerAlias(algorithm, null, conn);
        } else {
            alias = km.chooseEngineServerAlias(algorithm, null, engine);
        }
        if (alias == null) {
            return false;
        }
        PrivateKey tempPrivateKey = km.getPrivateKey(alias);
        if (tempPrivateKey == null) {
            return false;
        }
        X509Certificate[] tempCerts = km.getCertificateChain(alias);
        if ((tempCerts == null) || (tempCerts.length == 0)) {
            return false;
        }
        String keyAlgorithm = algorithm.split("_")[0];
        PublicKey publicKey = tempCerts[0].getPublicKey();
        if ((tempPrivateKey.getAlgorithm().equals(keyAlgorithm) == false)
                || (publicKey.getAlgorithm().equals(keyAlgorithm) == false)) {
            return false;
        }
        // For ECC certs, check whether we support the EC domain parameters.
        // If the client sent a SupportedEllipticCurves ClientHello extension,
        // check against that too.
        if (keyAlgorithm.equals("EC")) {
            if (publicKey instanceof ECPublicKey == false) {
                return false;
            }
            ECParameterSpec params = ((ECPublicKey)publicKey).getParams();
            int index = SupportedEllipticCurvesExtension.getCurveIndex(params);
            if (SupportedEllipticCurvesExtension.isSupported(index) == false) {
                return false;
            }
            if ((supportedCurves != null) && !supportedCurves.contains(index)) {
                return false;
            }
        }
        this.privateKey = tempPrivateKey;
        this.certs = tempCerts;
        return true;
    }

    /**
     * Retrieve the Kerberos key for the specified server principal
     * from the JAAS configuration file.
     *
     * @return true if successful, false if not available or invalid
     */
    private boolean setupKerberosKeys() {
        if (kerberosKeys != null) {
            return true;
        }
        try {
            final AccessControlContext acc = getAccSE();
            kerberosKeys = AccessController.doPrivileged(
                // Eliminate dependency on KerberosKey
                new PrivilegedExceptionAction<SecretKey[]>() {
                public SecretKey[] run() throws Exception {
                    // get kerberos key for the default principal
                    return Krb5Helper.getServerKeys(acc);
                        }});

            // check permission to access and use the secret key of the
            // Kerberized "host" service
            if (kerberosKeys != null) {

                if (debug != null && Debug.isOn("handshake")) {
                    System.out.println("Using Kerberos key: " +
                        kerberosKeys[0]);
                }

                String serverPrincipal =
                    Krb5Helper.getServerPrincipalName(kerberosKeys[0]);
                SecurityManager sm = System.getSecurityManager();
                try {
                   if (sm != null) {
                      // Eliminate dependency on ServicePermission
                      sm.checkPermission(Krb5Helper.getServicePermission(
                          serverPrincipal, "accept"), acc);
                   }
                } catch (SecurityException se) {
                   kerberosKeys = null;
                   // %%% destroy keys? or will that affect Subject?
                   if (debug != null && Debug.isOn("handshake"))
                      System.out.println("Permission to access Kerberos"
                                + " secret key denied");
                   return false;
                }
            }
            return (kerberosKeys != null);
        } catch (PrivilegedActionException e) {
            // Likely exception here is LoginExceptin
            if (debug != null && Debug.isOn("handshake")) {
                System.out.println("Attempt to obtain Kerberos key failed: "
                                + e.toString());
            }
            return false;
        }
    }

    /*
     * For Kerberos ciphers, the premaster secret is encrypted using
     * the session key. See RFC 2712.
     */
    private SecretKey clientKeyExchange(KerberosClientKeyExchange mesg)
        throws IOException {

        if (debug != null && Debug.isOn("handshake")) {
            mesg.print(System.out);
        }

        // Record the principals involved in exchange
        session.setPeerPrincipal(mesg.getPeerPrincipal());
        session.setLocalPrincipal(mesg.getLocalPrincipal());

        byte[] b = mesg.getUnencryptedPreMasterSecret();
        return new SecretKeySpec(b, "TlsPremasterSecret");
    }

    /*
     * Diffie Hellman key exchange is used when the server presented
     * D-H parameters in its certificate (signed using RSA or DSS/DSA),
     * or else the server presented no certificate but sent D-H params
     * in a ServerKeyExchange message.  Use of D-H is specified by the
     * cipher suite chosen.
     *
     * The message optionally contains the client's D-H public key (if
     * it wasn't not sent in a client certificate).  As always with D-H,
     * if a client and a server have each other's D-H public keys and
     * they use common algorithm parameters, they have a shared key
     * that's derived via the D-H calculation.  That key becomes the
     * pre-master secret.
     */
    private SecretKey clientKeyExchange(DHClientKeyExchange mesg)
            throws IOException {

        if (debug != null && Debug.isOn("handshake")) {
            mesg.print(System.out);
        }
        return dh.getAgreedSecret(mesg.getClientPublicKey());
    }

    private SecretKey clientKeyExchange(ECDHClientKeyExchange mesg)
            throws IOException {

        if (debug != null && Debug.isOn("handshake")) {
            mesg.print(System.out);
        }
        return ecdh.getAgreedSecret(mesg.getEncodedPoint());
    }

    /*
     * Client wrote a message to verify the certificate it sent earlier.
     *
     * Note that this certificate isn't involved in key exchange.  Client
     * authentication messages are included in the checksums used to
     * validate the handshake (e.g. Finished messages).  Other than that,
     * the _exact_ identity of the client is less fundamental to protocol
     * security than its role in selecting keys via the pre-master secret.
     */
    private void clientCertificateVerify(CertificateVerify mesg)
            throws IOException {

        if (debug != null && Debug.isOn("handshake")) {
            mesg.print(System.out);
        }

        try {
            PublicKey publicKey =
                session.getPeerCertificates()[0].getPublicKey();

            boolean valid = mesg.verify(protocolVersion, handshakeHash,
                                        publicKey, session.getMasterSecret());
            if (valid == false) {
                fatalSE(Alerts.alert_bad_certificate,
                            "certificate verify message signature error");
            }
        } catch (GeneralSecurityException e) {
            fatalSE(Alerts.alert_bad_certificate,
                "certificate verify format error", e);
        }

        // reset the flag for clientCertificateVerify message
        needClientVerify = false;
    }


    /*
     * Client writes "finished" at the end of its handshake, after cipher
     * spec is changed.   We verify it and then send ours.
     *
     * When we're resuming a session, we'll have already sent our own
     * Finished message so just the verification is needed.
     */
    private void clientFinished(Finished mesg) throws IOException {
        if (debug != null && Debug.isOn("handshake")) {
            mesg.print(System.out);
        }

        /*
         * Verify if client did send the certificate when client
         * authentication was required, otherwise server should not proceed
         */
        if (doClientAuth == SSLEngineImpl.clauth_required) {
           // get X500Principal of the end-entity certificate for X509-based
           // ciphersuites, or Kerberos principal for Kerberos ciphersuites
           session.getPeerPrincipal();
        }

        /*
         * Verify if client did send clientCertificateVerify message following
         * the client Certificate, otherwise server should not proceed
         */
        if (needClientVerify) {
                fatalSE(Alerts.alert_handshake_failure,
                        "client did not send certificate verify message");
        }

        /*
         * Verify the client's message with the "before" digest of messages,
         * and forget about continuing to use that digest.
         */
        boolean verified = mesg.verify(protocolVersion, handshakeHash,
                                Finished.CLIENT, session.getMasterSecret());

        if (!verified) {
            fatalSE(Alerts.alert_handshake_failure,
                        "client 'finished' message doesn't verify");
            // NOTREACHED
        }

        /*
         * OK, it verified.  If we're doing the full handshake, add that
         * "Finished" message to the hash of handshake messages, then send
         * the change_cipher_spec and Finished message.
         */
        if (!resumingSession) {
            input.digestNow();
            sendChangeCipherAndFinish(true);
        }

        /*
         * Update the session cache only after the handshake completed, else
         * we're open to an attack against a partially completed handshake.
         */
        session.setLastAccessedTime(System.currentTimeMillis());
        if (!resumingSession && session.isRejoinable()) {
            ((SSLSessionContextImpl)sslContext.engineGetServerSessionContext())
                .put(session);
            if (debug != null && Debug.isOn("session")) {
                System.out.println(
                    "%% Cached server session: " + session);
            }
        } else if (!resumingSession &&
                debug != null && Debug.isOn("session")) {
            System.out.println(
                "%% Didn't cache non-resumable server session: "
                + session);
        }
    }

    /*
     * Compute finished message with the "server" digest (and then forget
     * about that digest, it can't be used again).
     */
    private void sendChangeCipherAndFinish(boolean finishedTag)
            throws IOException {

        output.flush();

        Finished mesg = new Finished(protocolVersion, handshakeHash,
                                Finished.SERVER, session.getMasterSecret());

        /*
         * Send the change_cipher_spec record; then our Finished handshake
         * message will be the last handshake message.  Flush, and now we
         * are ready for application data!!
         */
        sendChangeCipherSpec(mesg, finishedTag);

        /*
         * Update state machine so client MUST send 'finished' next
         * The update should only take place if it is not in the fast
         * handshake mode since the server has to wait for a finished
         * message from the client.
         */
        if (finishedTag) {
            state = HandshakeMessage.ht_finished;
        }
    }


    /*
     * Returns a HelloRequest message to kickstart renegotiations
     */
    HandshakeMessage getKickstartMessage() {
        return new HelloRequest();
    }


    /*
     * Fault detected during handshake.
     */
    void handshakeAlert(byte description) throws SSLProtocolException {

        String message = Alerts.alertDescription(description);

        if (debug != null && Debug.isOn("handshake")) {
            System.out.println("SSL -- handshake alert:  "
                + message);
        }

        /*
         * It's ok to get a no_certificate alert from a client of which
         * we *requested* authentication information.
         * However, if we *required* it, then this is not acceptable.
         *
         * Anyone calling getPeerCertificates() on the
         * session will get an SSLPeerUnverifiedException.
         */
        if ((description == Alerts.alert_no_certificate) &&
                (doClientAuth == SSLEngineImpl.clauth_requested)) {
            return;
        }

        throw new SSLProtocolException("handshake alert: " + message);
    }

    /*
     * RSA key exchange is normally used.  The client encrypts a "pre-master
     * secret" with the server's public key, from the Certificate (or else
     * ServerKeyExchange) message that was sent to it by the server.  That's
     * decrypted using the private key before we get here.
     */
    private SecretKey clientKeyExchange(RSAClientKeyExchange mesg) throws IOException {

        if (debug != null && Debug.isOn("handshake")) {
            mesg.print(System.out);
        }
        return mesg.preMaster;
    }

    /*
     * Verify the certificate sent by the client. We'll only get one if we
     * sent a CertificateRequest to request client authentication. If we
     * are in TLS mode, the client may send a message with no certificates
     * to indicate it does not have an appropriate chain. (In SSLv3 mode,
     * it would send a no certificate alert).
     */
    private void clientCertificate(CertificateMsg mesg) throws IOException {
        if (debug != null && Debug.isOn("handshake")) {
            mesg.print(System.out);
        }

        X509Certificate[] peerCerts = mesg.getCertificateChain();

        if (peerCerts.length == 0) {
            /*
             * If the client authentication is only *REQUESTED* (e.g.
             * not *REQUIRED*, this is an acceptable condition.)
             */
            if (doClientAuth == SSLEngineImpl.clauth_requested) {
                return;
            } else {
                fatalSE(Alerts.alert_bad_certificate,
                    "null cert chain");
            }
        }

        // ask the trust manager to verify the chain
        X509TrustManager tm = sslContext.getX509TrustManager();

        try {
            // find out the types of client authentication used
            PublicKey key = peerCerts[0].getPublicKey();
            String keyAlgorithm = key.getAlgorithm();
            String authType;
            if (keyAlgorithm.equals("RSA")) {
                authType = "RSA";
            } else if (keyAlgorithm.equals("DSA")) {
                authType = "DSA";
            } else if (keyAlgorithm.equals("EC")) {
                authType = "EC";
            } else {
                // unknown public key type
                authType = "UNKNOWN";
            }

            String identificator = getHostnameVerificationSE();
            if (tm instanceof X509ExtendedTrustManager) {
                ((X509ExtendedTrustManager)tm).checkClientTrusted(
                        (peerCerts != null ?
                            peerCerts.clone() :
                            null),
                        authType,
                        getHostSE(),
                        identificator);
            } else {
                if (identificator != null) {
                    throw new RuntimeException(
                        "trust manager does not support peer identification");
                }

                tm.checkClientTrusted(
                    (peerCerts != null ?
                        peerCerts.clone() :
                        peerCerts),
                    authType);
            }
        } catch (CertificateException e) {
            // This will throw an exception, so include the original error.
            fatalSE(Alerts.alert_certificate_unknown, e);
        }
        // set the flag for clientCertificateVerify message
        needClientVerify = true;

        session.setPeerCertificates(peerCerts);
    }
}<|MERGE_RESOLUTION|>--- conflicted
+++ resolved
@@ -115,10 +115,7 @@
     ServerHandshaker(SSLEngineImpl engine, SSLContextImpl context,
             ProtocolList enabledProtocols, byte clientAuth,
             boolean isRenegotiation, ProtocolVersion activeProtocolVersion) {
-<<<<<<< HEAD
-=======
-
->>>>>>> f648ae04
+
         super(engine, context, enabledProtocols,
                         (clientAuth != SSLEngineImpl.clauth_none), false);
         doClientAuth = clientAuth;
@@ -275,11 +272,7 @@
         // if it is a renegotiation request and renegotiation is not allowed
         if (isRenegotiation && !renegotiable) {
             if (activeProtocolVersion.v >= ProtocolVersion.TLS10.v) {
-<<<<<<< HEAD
-               // response with a no_negotiation warning,
-=======
                 // response with a no_negotiation warning,
->>>>>>> f648ae04
                 warningSE(Alerts.alert_no_negotiation);
 
                 // invalidate the handshake so that the caller can
