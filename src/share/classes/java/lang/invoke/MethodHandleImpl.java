/*
 * Copyright (c) 2008, 2012, Oracle and/or its affiliates. All rights reserved.
 * DO NOT ALTER OR REMOVE COPYRIGHT NOTICES OR THIS FILE HEADER.
 *
 * This code is free software; you can redistribute it and/or modify it
 * under the terms of the GNU General Public License version 2 only, as
 * published by the Free Software Foundation.  Oracle designates this
 * particular file as subject to the "Classpath" exception as provided
 * by Oracle in the LICENSE file that accompanied this code.
 *
 * This code is distributed in the hope that it will be useful, but WITHOUT
 * ANY WARRANTY; without even the implied warranty of MERCHANTABILITY or
 * FITNESS FOR A PARTICULAR PURPOSE.  See the GNU General Public License
 * version 2 for more details (a copy is included in the LICENSE file that
 * accompanied this code).
 *
 * You should have received a copy of the GNU General Public License version
 * 2 along with this work; if not, write to the Free Software Foundation,
 * Inc., 51 Franklin St, Fifth Floor, Boston, MA 02110-1301 USA.
 *
 * Please contact Oracle, 500 Oracle Parkway, Redwood Shores, CA 94065 USA
 * or visit www.oracle.com if you need additional information or have any
 * questions.
 */

package java.lang.invoke;

import java.security.AccessController;
import java.security.PrivilegedAction;
import java.util.ArrayList;
import java.util.Arrays;
import java.util.HashMap;
import sun.invoke.empty.Empty;
import sun.invoke.util.ValueConversions;
import sun.invoke.util.VerifyType;
import sun.invoke.util.Wrapper;
import sun.misc.Unsafe;
import static java.lang.invoke.LambdaForm.*;
import static java.lang.invoke.MethodHandleStatics.*;
import static java.lang.invoke.MethodHandles.Lookup.IMPL_LOOKUP;

/**
 * Trusted implementation code for MethodHandle.
 * @author jrose
 */
/*non-public*/ abstract class MethodHandleImpl {
    /// Factory methods to create method handles:

    static void initStatics() {
        // Trigger selected static initializations.
        MemberName.Factory.INSTANCE.getClass();
    }

    static MethodHandle makeArrayElementAccessor(Class<?> arrayClass, boolean isSetter) {
        if (!arrayClass.isArray())
            throw newIllegalArgumentException("not an array: "+arrayClass);
        MethodHandle accessor = ArrayAccessor.getAccessor(arrayClass, isSetter);
        MethodType srcType = accessor.type().erase();
        MethodType lambdaType = srcType.invokerType();
        Name[] names = arguments(1, lambdaType);
        Name[] args  = Arrays.copyOfRange(names, 1, 1 + srcType.parameterCount());
        names[names.length - 1] = new Name(accessor.asType(srcType), (Object[]) args);
        LambdaForm form = new LambdaForm("getElement", lambdaType.parameterCount(), names);
        MethodHandle mh = SimpleMethodHandle.make(srcType, form);
        if (ArrayAccessor.needCast(arrayClass)) {
            mh = mh.bindTo(arrayClass);
        }
        mh = mh.asType(ArrayAccessor.correctType(arrayClass, isSetter));
        return mh;
    }

    static final class ArrayAccessor {
        /// Support for array element access
        static final HashMap<Class<?>, MethodHandle> GETTER_CACHE = new HashMap<>();  // TODO use it
        static final HashMap<Class<?>, MethodHandle> SETTER_CACHE = new HashMap<>();  // TODO use it

        static int     getElementI(int[]     a, int i)            { return              a[i]; }
        static long    getElementJ(long[]    a, int i)            { return              a[i]; }
        static float   getElementF(float[]   a, int i)            { return              a[i]; }
        static double  getElementD(double[]  a, int i)            { return              a[i]; }
        static boolean getElementZ(boolean[] a, int i)            { return              a[i]; }
        static byte    getElementB(byte[]    a, int i)            { return              a[i]; }
        static short   getElementS(short[]   a, int i)            { return              a[i]; }
        static char    getElementC(char[]    a, int i)            { return              a[i]; }
        static Object  getElementL(Object[]  a, int i)            { return              a[i]; }

        static void    setElementI(int[]     a, int i, int     x) {              a[i] = x; }
        static void    setElementJ(long[]    a, int i, long    x) {              a[i] = x; }
        static void    setElementF(float[]   a, int i, float   x) {              a[i] = x; }
        static void    setElementD(double[]  a, int i, double  x) {              a[i] = x; }
        static void    setElementZ(boolean[] a, int i, boolean x) {              a[i] = x; }
        static void    setElementB(byte[]    a, int i, byte    x) {              a[i] = x; }
        static void    setElementS(short[]   a, int i, short   x) {              a[i] = x; }
        static void    setElementC(char[]    a, int i, char    x) {              a[i] = x; }
        static void    setElementL(Object[]  a, int i, Object  x) {              a[i] = x; }

        static Object  getElementL(Class<?> arrayClass, Object[] a, int i)           { arrayClass.cast(a); return a[i]; }
        static void    setElementL(Class<?> arrayClass, Object[] a, int i, Object x) { arrayClass.cast(a); a[i] = x; }

        // Weakly typed wrappers of Object[] accessors:
        static Object  getElementL(Object    a, int i)            { return getElementL((Object[])a, i); }
        static void    setElementL(Object    a, int i, Object  x) {        setElementL((Object[]) a, i, x); }
        static Object  getElementL(Object   arrayClass, Object a, int i)             { return getElementL((Class<?>) arrayClass, (Object[])a, i); }
        static void    setElementL(Object   arrayClass, Object a, int i, Object x)   {        setElementL((Class<?>) arrayClass, (Object[])a, i, x); }

        static boolean needCast(Class<?> arrayClass) {
            Class<?> elemClass = arrayClass.getComponentType();
            return !elemClass.isPrimitive() && elemClass != Object.class;
        }
        static String name(Class<?> arrayClass, boolean isSetter) {
            Class<?> elemClass = arrayClass.getComponentType();
            if (elemClass == null)  throw new IllegalArgumentException();
            return (!isSetter ? "getElement" : "setElement") + Wrapper.basicTypeChar(elemClass);
        }
        static final boolean USE_WEAKLY_TYPED_ARRAY_ACCESSORS = false;  // FIXME: decide
        static MethodType type(Class<?> arrayClass, boolean isSetter) {
            Class<?> elemClass = arrayClass.getComponentType();
            Class<?> arrayArgClass = arrayClass;
            if (!elemClass.isPrimitive()) {
                arrayArgClass = Object[].class;
                if (USE_WEAKLY_TYPED_ARRAY_ACCESSORS)
                    arrayArgClass = Object.class;
            }
            if (!needCast(arrayClass)) {
                return !isSetter ?
                    MethodType.methodType(elemClass,  arrayArgClass, int.class) :
                    MethodType.methodType(void.class, arrayArgClass, int.class, elemClass);
            } else {
                Class<?> classArgClass = Class.class;
                if (USE_WEAKLY_TYPED_ARRAY_ACCESSORS)
                    classArgClass = Object.class;
                return !isSetter ?
                    MethodType.methodType(Object.class, classArgClass, arrayArgClass, int.class) :
                    MethodType.methodType(void.class,   classArgClass, arrayArgClass, int.class, Object.class);
            }
        }
        static MethodType correctType(Class<?> arrayClass, boolean isSetter) {
            Class<?> elemClass = arrayClass.getComponentType();
            return !isSetter ?
                    MethodType.methodType(elemClass,  arrayClass, int.class) :
                    MethodType.methodType(void.class, arrayClass, int.class, elemClass);
        }
        static MethodHandle getAccessor(Class<?> arrayClass, boolean isSetter) {
            String     name = name(arrayClass, isSetter);
            MethodType type = type(arrayClass, isSetter);
            try {
                return IMPL_LOOKUP.findStatic(ArrayAccessor.class, name, type);
            } catch (ReflectiveOperationException ex) {
                throw uncaughtException(ex);
            }
        }
    }

    /**
     * Create a JVM-level adapter method handle to conform the given method
     * handle to the similar newType, using only pairwise argument conversions.
     * For each argument, convert incoming argument to the exact type needed.
     * The argument conversions allowed are casting, boxing and unboxing,
     * integral widening or narrowing, and floating point widening or narrowing.
     * @param srcType required call type
     * @param target original method handle
     * @param level which strength of conversion is allowed
     * @return an adapter to the original handle with the desired new type,
     *          or the original target if the types are already identical
     *          or null if the adaptation cannot be made
     */
    static MethodHandle makePairwiseConvert(MethodHandle target, MethodType srcType, int level) {
        assert(level >= 0 && level <= 2);
        MethodType dstType = target.type();
        assert(dstType.parameterCount() == target.type().parameterCount());
        if (srcType == dstType)
            return target;

        // Calculate extra arguments (temporaries) required in the names array.
        // FIXME: Use an ArrayList<Name>.  Some arguments require more than one conversion step.
        final int INARG_COUNT = srcType.parameterCount();
        int conversions = 0;
        boolean[] needConv = new boolean[1+INARG_COUNT];
        for (int i = 0; i <= INARG_COUNT; i++) {
            Class<?> src = (i == INARG_COUNT) ? dstType.returnType() : srcType.parameterType(i);
            Class<?> dst = (i == INARG_COUNT) ? srcType.returnType() : dstType.parameterType(i);
            if (!VerifyType.isNullConversion(src, dst) ||
                level <= 1 && dst.isInterface() && !dst.isAssignableFrom(src)) {
                needConv[i] = true;
                conversions++;
            }
        }
        boolean retConv = needConv[INARG_COUNT];

        final int IN_MH         = 0;
        final int INARG_BASE    = 1;
        final int INARG_LIMIT   = INARG_BASE + INARG_COUNT;
        final int NAME_LIMIT    = INARG_LIMIT + conversions + 1;
        final int RETURN_CONV   = (!retConv ? -1         : NAME_LIMIT - 1);
        final int OUT_CALL      = (!retConv ? NAME_LIMIT : RETURN_CONV) - 1;

        // Now build a LambdaForm.
        MethodType lambdaType = srcType.basicType().invokerType();
        Name[] names = arguments(NAME_LIMIT - INARG_LIMIT, lambdaType);

        // Collect the arguments to the outgoing call, maybe with conversions:
        final int OUTARG_BASE = 0;  // target MH is Name.function, name Name.arguments[0]
        Object[] outArgs = new Object[OUTARG_BASE + INARG_COUNT];

        int nameCursor = INARG_LIMIT;
        for (int i = 0; i < INARG_COUNT; i++) {
            Class<?> src = srcType.parameterType(i);
            Class<?> dst = dstType.parameterType(i);

            if (!needConv[i]) {
                // do nothing: difference is trivial
                outArgs[OUTARG_BASE + i] = names[INARG_BASE + i];
                continue;
            }

            // Tricky case analysis follows.
            MethodHandle fn = null;
            if (src.isPrimitive()) {
                if (dst.isPrimitive()) {
                    fn = ValueConversions.convertPrimitive(src, dst);
                } else {
                    Wrapper w = Wrapper.forPrimitiveType(src);
                    MethodHandle boxMethod = ValueConversions.box(w);
                    if (dst == w.wrapperType())
                        fn = boxMethod;
                    else
                        fn = boxMethod.asType(MethodType.methodType(dst, src));
                }
            } else {
                if (dst.isPrimitive()) {
                    // Caller has boxed a primitive.  Unbox it for the target.
                    Wrapper w = Wrapper.forPrimitiveType(dst);
                    if (level == 0 || VerifyType.isNullConversion(src, w.wrapperType())) {
                        fn = ValueConversions.unbox(dst);
                    } else if (src == Object.class || !Wrapper.isWrapperType(src)) {
                        // Examples:  Object->int, Number->int, Comparable->int; Byte->int, Character->int
                        // must include additional conversions
                        // src must be examined at runtime, to detect Byte, Character, etc.
                        MethodHandle unboxMethod = (level == 1
                                                    ? ValueConversions.unbox(dst)
                                                    : ValueConversions.unboxCast(dst));
                        fn = unboxMethod;
                    } else {
                        // Example: Byte->int
                        // Do this by reformulating the problem to Byte->byte.
                        Class<?> srcPrim = Wrapper.forWrapperType(src).primitiveType();
                        MethodHandle unbox = ValueConversions.unbox(srcPrim);
                        // Compose the two conversions.  FIXME:  should make two Names for this job
                        fn = unbox.asType(MethodType.methodType(dst, src));
                    }
                } else {
                    // Simple reference conversion.
                    // Note:  Do not check for a class hierarchy relation
                    // between src and dst.  In all cases a 'null' argument
                    // will pass the cast conversion.
                    fn = ValueConversions.cast(dst);
                }
            }
            Name conv = new Name(fn, names[INARG_BASE + i]);
            assert(names[nameCursor] == null);
            names[nameCursor++] = conv;
            assert(outArgs[OUTARG_BASE + i] == null);
            outArgs[OUTARG_BASE + i] = conv;
        }

        // Build argument array for the call.
        assert(nameCursor == OUT_CALL);
        names[OUT_CALL] = new Name(target, outArgs);

        if (RETURN_CONV < 0) {
            assert(OUT_CALL == names.length-1);
        } else {
            Class<?> needReturn = srcType.returnType();
            Class<?> haveReturn = dstType.returnType();
            MethodHandle fn;
            Object[] arg = { names[OUT_CALL] };
            if (haveReturn == void.class) {
                // synthesize a zero value for the given void
                Object zero = Wrapper.forBasicType(needReturn).zero();
                fn = MethodHandles.constant(needReturn, zero);
                arg = new Object[0];  // don't pass names[OUT_CALL] to conversion
            } else {
                MethodHandle identity = MethodHandles.identity(needReturn);
                MethodType needConversion = identity.type().changeParameterType(0, haveReturn);
                fn = makePairwiseConvert(identity, needConversion, level);
            }
            assert(names[RETURN_CONV] == null);
            names[RETURN_CONV] = new Name(fn, arg);
            assert(RETURN_CONV == names.length-1);
        }

        LambdaForm form = new LambdaForm("convert", lambdaType.parameterCount(), names);
        return SimpleMethodHandle.make(srcType, form);
    }

    static MethodHandle makeReferenceIdentity(Class<?> refType) {
        MethodType lambdaType = MethodType.genericMethodType(1).invokerType();
        Name[] names = arguments(1, lambdaType);
        names[names.length - 1] = new Name(ValueConversions.identity(), names[1]);
        LambdaForm form = new LambdaForm("identity", lambdaType.parameterCount(), names);
        return SimpleMethodHandle.make(MethodType.methodType(refType, refType), form);
    }

    static MethodHandle makeVarargsCollector(MethodHandle target, Class<?> arrayType) {
        MethodType type = target.type();
        int last = type.parameterCount() - 1;
        if (type.parameterType(last) != arrayType)
            target = target.asType(type.changeParameterType(last, arrayType));
        target = target.asFixedArity();  // make sure this attribute is turned off
        return new AsVarargsCollector(target, target.type(), arrayType);
    }

    static class AsVarargsCollector extends MethodHandle {
        private final MethodHandle target;
        private final Class<?> arrayType;
        private MethodHandle cache;

        AsVarargsCollector(MethodHandle target, MethodType type, Class<?> arrayType) {
            super(type, reinvokerForm(type));
            this.target = target;
            this.arrayType = arrayType;
            this.cache = target.asCollector(arrayType, 0);
        }

        @Override MethodHandle reinvokerTarget() { return target; }

        @Override
        public boolean isVarargsCollector() {
            return true;
        }

        @Override
        public MethodHandle asFixedArity() {
            return target;
        }

        @Override
        public MethodHandle asType(MethodType newType) {
            MethodType type = this.type();
            int collectArg = type.parameterCount() - 1;
            int newArity = newType.parameterCount();
            if (newArity == collectArg+1 &&
                type.parameterType(collectArg).isAssignableFrom(newType.parameterType(collectArg))) {
                // if arity and trailing parameter are compatible, do normal thing
                return asFixedArity().asType(newType);
            }
            // check cache
            if (cache.type().parameterCount() == newArity)
                return cache.asType(newType);
            // build and cache a collector
            int arrayLength = newArity - collectArg;
            MethodHandle collector;
            try {
                collector = asFixedArity().asCollector(arrayType, arrayLength);
                assert(collector.type().parameterCount() == newArity) : "newArity="+newArity+" but collector="+collector;
            } catch (IllegalArgumentException ex) {
                throw new WrongMethodTypeException("cannot build collector", ex);
            }
            cache = collector;
            return collector.asType(newType);
        }

        @Override
        MethodHandle setVarargs(MemberName member) {
            if (member.isVarargs())  return this;
            return asFixedArity();
        }

        @Override
        MethodHandle viewAsType(MethodType newType) {
            MethodHandle mh = super.viewAsType(newType);
            // put back the varargs bit:
            MethodType type = mh.type();
            int arity = type.parameterCount();
            return mh.asVarargsCollector(type.parameterType(arity-1));
        }

        @Override
        MemberName internalMemberName() {
            return asFixedArity().internalMemberName();
        }


        @Override
        MethodHandle bindArgument(int pos, char basicType, Object value) {
            return asFixedArity().bindArgument(pos, basicType, value);
        }

        @Override
        MethodHandle bindReceiver(Object receiver) {
            return asFixedArity().bindReceiver(receiver);
        }

        @Override
        MethodHandle dropArguments(MethodType srcType, int pos, int drops) {
            return asFixedArity().dropArguments(srcType, pos, drops);
        }

        @Override
        MethodHandle permuteArguments(MethodType newType, int[] reorder) {
            return asFixedArity().permuteArguments(newType, reorder);
        }
    }

    /** Factory method:  Spread selected argument. */
    static MethodHandle makeSpreadArguments(MethodHandle target,
                                            Class<?> spreadArgType, int spreadArgPos, int spreadArgCount) {
        MethodType targetType = target.type();

        for (int i = 0; i < spreadArgCount; i++) {
            Class<?> arg = VerifyType.spreadArgElementType(spreadArgType, i);
            if (arg == null)  arg = Object.class;
            targetType = targetType.changeParameterType(spreadArgPos + i, arg);
        }
        target = target.asType(targetType);

        MethodType srcType = targetType
                .replaceParameterTypes(spreadArgPos, spreadArgPos + spreadArgCount, spreadArgType);
        // Now build a LambdaForm.
        MethodType lambdaType = srcType.invokerType();
        Name[] names = arguments(spreadArgCount + 2, lambdaType);
        int nameCursor = lambdaType.parameterCount();
        int[] indexes = new int[targetType.parameterCount()];

        for (int i = 0, argIndex = 1; i < targetType.parameterCount() + 1; i++, argIndex++) {
            Class<?> src = lambdaType.parameterType(i);
            if (i == spreadArgPos) {
                // Spread the array.
                MethodHandle aload = MethodHandles.arrayElementGetter(spreadArgType);
                Name array = names[argIndex];
                names[nameCursor++] = new Name(NF_checkSpreadArgument, array, spreadArgCount);
                for (int j = 0; j < spreadArgCount; i++, j++) {
                    indexes[i] = nameCursor;
                    names[nameCursor++] = new Name(aload, array, j);
                }
            } else if (i < indexes.length) {
                indexes[i] = argIndex;
            }
        }
        assert(nameCursor == names.length-1);  // leave room for the final call

        // Build argument array for the call.
        Name[] targetArgs = new Name[targetType.parameterCount()];
        for (int i = 0; i < targetType.parameterCount(); i++) {
            int idx = indexes[i];
            targetArgs[i] = names[idx];
        }
        names[names.length - 1] = new Name(target, (Object[]) targetArgs);

        LambdaForm form = new LambdaForm("spread", lambdaType.parameterCount(), names);
        return SimpleMethodHandle.make(srcType, form);
    }

    static void checkSpreadArgument(Object av, int n) {
        // FIXME: regression test for bug 7141637 erroneously expects an NPE, and other tests may expect IAE
        // but the actual exception raised by an arity mismatch should be WMTE
        final boolean RAISE_RANDOM_EXCEPTIONS = true;  // FIXME: delete in JSR 292 M1
        if (av == null) {
            if (n == 0)  return;
            int len;
            if (RAISE_RANDOM_EXCEPTIONS)
                len = ((Object[])av).length;  // throw NPE; but delete this after tests are fixed
        } else if (av instanceof Object[]) {
            int len = ((Object[])av).length;
            if (len == n)  return;
        } else {
            int len = java.lang.reflect.Array.getLength(av);
            if (len == n)  return;
        }
        // fall through to error:
        if (RAISE_RANDOM_EXCEPTIONS)
            throw newIllegalArgumentException("Array is not of length "+n);
        throw new WrongMethodTypeException("Array is not of length "+n);
    }

    private static final NamedFunction NF_checkSpreadArgument;
    static {
        try {
            NF_checkSpreadArgument = new NamedFunction(MethodHandleImpl.class
                    .getDeclaredMethod("checkSpreadArgument", Object.class, int.class));
            NF_checkSpreadArgument.resolve();
        } catch (ReflectiveOperationException ex) {
            throw newInternalError(ex);
        }
    }

    /** Factory method:  Collect or filter selected argument(s). */
    static MethodHandle makeCollectArguments(MethodHandle target,
                MethodHandle collector, int collectArgPos, boolean retainOriginalArgs) {
        MethodType targetType = target.type();          // (a..., c, [b...])=>r
        MethodType collectorType = collector.type();    // (b...)=>c
        int collectArgCount = collectorType.parameterCount();
        Class<?> collectValType = collectorType.returnType();
        int collectValCount = (collectValType == void.class ? 0 : 1);
        MethodType srcType = targetType                 // (a..., [b...])=>r
                .dropParameterTypes(collectArgPos, collectArgPos+collectValCount);
        if (!retainOriginalArgs) {                      // (a..., b...)=>r
            srcType = srcType.insertParameterTypes(collectArgPos, collectorType.parameterList());
        }
        // in  arglist: [0: ...keep1 | cpos: collect...  | cpos+cacount: keep2... ]
        // out arglist: [0: ...keep1 | cpos: collectVal? | cpos+cvcount: keep2... ]
        // out(retain): [0: ...keep1 | cpos: cV? coll... | cpos+cvc+cac: keep2... ]

        // Now build a LambdaForm.
        MethodType lambdaType = srcType.invokerType();
        Name[] names = arguments(2, lambdaType);
        final int collectNamePos = names.length - 2;
        final int targetNamePos  = names.length - 1;

        Name[] collectorArgs = Arrays.copyOfRange(names, 1 + collectArgPos, 1 + collectArgPos + collectArgCount);
        names[collectNamePos] = new Name(collector, (Object[]) collectorArgs);

        // Build argument array for the target.
        // Incoming LF args to copy are: [ (mh) headArgs collectArgs tailArgs ].
        // Output argument array is [ headArgs (collectVal)? (collectArgs)? tailArgs ].
        Name[] targetArgs = new Name[targetType.parameterCount()];
        int inputArgPos  = 1;  // incoming LF args to copy to target
        int targetArgPos = 0;  // fill pointer for targetArgs
        int chunk = collectArgPos;  // |headArgs|
        System.arraycopy(names, inputArgPos, targetArgs, targetArgPos, chunk);
        inputArgPos  += chunk;
        targetArgPos += chunk;
        if (collectValType != void.class) {
            targetArgs[targetArgPos++] = names[collectNamePos];
        }
        chunk = collectArgCount;
        if (retainOriginalArgs) {
            System.arraycopy(names, inputArgPos, targetArgs, targetArgPos, chunk);
            targetArgPos += chunk;   // optionally pass on the collected chunk
        }
        inputArgPos += chunk;
        chunk = targetArgs.length - targetArgPos;  // all the rest
        System.arraycopy(names, inputArgPos, targetArgs, targetArgPos, chunk);
        assert(inputArgPos + chunk == collectNamePos);  // use of rest of input args also
        names[targetNamePos] = new Name(target, (Object[]) targetArgs);

        LambdaForm form = new LambdaForm("collect", lambdaType.parameterCount(), names);
        return SimpleMethodHandle.make(srcType, form);
    }

    static
    MethodHandle selectAlternative(boolean testResult, MethodHandle target, MethodHandle fallback) {
        return testResult ? target : fallback;
    }

    static MethodHandle SELECT_ALTERNATIVE;
    static MethodHandle selectAlternative() {
        if (SELECT_ALTERNATIVE != null)  return SELECT_ALTERNATIVE;
        try {
            SELECT_ALTERNATIVE
            = IMPL_LOOKUP.findStatic(MethodHandleImpl.class, "selectAlternative",
                    MethodType.methodType(MethodHandle.class, boolean.class, MethodHandle.class, MethodHandle.class));
        } catch (ReflectiveOperationException ex) {
            throw new RuntimeException(ex);
        }
        return SELECT_ALTERNATIVE;
    }

    static
    MethodHandle makeGuardWithTest(MethodHandle test,
                                   MethodHandle target,
                                   MethodHandle fallback) {
        MethodType basicType = target.type().basicType();
        MethodHandle invokeBasic = MethodHandles.basicInvoker(basicType);
        int arity = basicType.parameterCount();
        int extraNames = 3;
        MethodType lambdaType = basicType.invokerType();
        Name[] names = arguments(extraNames, lambdaType);

        Object[] testArgs   = Arrays.copyOfRange(names, 1, 1 + arity, Object[].class);
        Object[] targetArgs = Arrays.copyOfRange(names, 0, 1 + arity, Object[].class);

        // call test
        names[arity + 1] = new Name(test, testArgs);

        // call selectAlternative
        Object[] selectArgs = { names[arity + 1], target, fallback };
        names[arity + 2] = new Name(MethodHandleImpl.selectAlternative(), selectArgs);
        targetArgs[0] = names[arity + 2];

        // call target or fallback
        names[arity + 3] = new Name(new NamedFunction(invokeBasic), targetArgs);

        LambdaForm form = new LambdaForm("guard", lambdaType.parameterCount(), names);
        return SimpleMethodHandle.make(target.type(), form);
    }

    private static class GuardWithCatch {
        private final MethodHandle target;
        private final Class<? extends Throwable> exType;
        private final MethodHandle catcher;
        // FIXME: Build the control flow out of foldArguments.
        GuardWithCatch(MethodHandle target, Class<? extends Throwable> exType, MethodHandle catcher) {
            this.target = target;
            this.exType = exType;
            this.catcher = catcher;
        }
        @LambdaForm.Hidden
        private Object invoke_V(Object... av) throws Throwable {
            try {
                return target.invokeExact(av);
            } catch (Throwable t) {
                if (!exType.isInstance(t))  throw t;
                return catcher.invokeExact(t, av);
            }
        }
        @LambdaForm.Hidden
        private Object invoke_L0() throws Throwable {
            try {
                return target.invokeExact();
            } catch (Throwable t) {
                if (!exType.isInstance(t))  throw t;
                return catcher.invokeExact(t);
            }
        }
        @LambdaForm.Hidden
        private Object invoke_L1(Object a0) throws Throwable {
            try {
                return target.invokeExact(a0);
            } catch (Throwable t) {
                if (!exType.isInstance(t))  throw t;
                return catcher.invokeExact(t, a0);
            }
        }
        @LambdaForm.Hidden
        private Object invoke_L2(Object a0, Object a1) throws Throwable {
            try {
                return target.invokeExact(a0, a1);
            } catch (Throwable t) {
                if (!exType.isInstance(t))  throw t;
                return catcher.invokeExact(t, a0, a1);
            }
        }
        @LambdaForm.Hidden
        private Object invoke_L3(Object a0, Object a1, Object a2) throws Throwable {
            try {
                return target.invokeExact(a0, a1, a2);
            } catch (Throwable t) {
                if (!exType.isInstance(t))  throw t;
                return catcher.invokeExact(t, a0, a1, a2);
            }
        }
        @LambdaForm.Hidden
        private Object invoke_L4(Object a0, Object a1, Object a2, Object a3) throws Throwable {
            try {
                return target.invokeExact(a0, a1, a2, a3);
            } catch (Throwable t) {
                if (!exType.isInstance(t))  throw t;
                return catcher.invokeExact(t, a0, a1, a2, a3);
            }
        }
        @LambdaForm.Hidden
        private Object invoke_L5(Object a0, Object a1, Object a2, Object a3, Object a4) throws Throwable {
            try {
                return target.invokeExact(a0, a1, a2, a3, a4);
            } catch (Throwable t) {
                if (!exType.isInstance(t))  throw t;
                return catcher.invokeExact(t, a0, a1, a2, a3, a4);
            }
        }
        @LambdaForm.Hidden
        private Object invoke_L6(Object a0, Object a1, Object a2, Object a3, Object a4, Object a5) throws Throwable {
            try {
                return target.invokeExact(a0, a1, a2, a3, a4, a5);
            } catch (Throwable t) {
                if (!exType.isInstance(t))  throw t;
                return catcher.invokeExact(t, a0, a1, a2, a3, a4, a5);
            }
        }
        @LambdaForm.Hidden
        private Object invoke_L7(Object a0, Object a1, Object a2, Object a3, Object a4, Object a5, Object a6) throws Throwable {
            try {
                return target.invokeExact(a0, a1, a2, a3, a4, a5, a6);
            } catch (Throwable t) {
                if (!exType.isInstance(t))  throw t;
                return catcher.invokeExact(t, a0, a1, a2, a3, a4, a5, a6);
            }
        }
        @LambdaForm.Hidden
        private Object invoke_L8(Object a0, Object a1, Object a2, Object a3, Object a4, Object a5, Object a6, Object a7) throws Throwable {
            try {
                return target.invokeExact(a0, a1, a2, a3, a4, a5, a6, a7);
            } catch (Throwable t) {
                if (!exType.isInstance(t))  throw t;
                return catcher.invokeExact(t, a0, a1, a2, a3, a4, a5, a6, a7);
            }
        }
        static MethodHandle[] makeInvokes() {
            ArrayList<MethodHandle> invokes = new ArrayList<>();
            MethodHandles.Lookup lookup = IMPL_LOOKUP;
            for (;;) {
                int nargs = invokes.size();
                String name = "invoke_L"+nargs;
                MethodHandle invoke = null;
                try {
                    invoke = lookup.findVirtual(GuardWithCatch.class, name, MethodType.genericMethodType(nargs));
                } catch (ReflectiveOperationException ex) {
                }
                if (invoke == null)  break;
                invokes.add(invoke);
            }
            assert(invokes.size() == 9);  // current number of methods
            return invokes.toArray(new MethodHandle[0]);
        };
        static final MethodHandle[] INVOKES = makeInvokes();
        // For testing use this:
        //static final MethodHandle[] INVOKES = Arrays.copyOf(makeInvokes(), 2);
        static final MethodHandle VARARGS_INVOKE;
        static {
            try {
                VARARGS_INVOKE = IMPL_LOOKUP.findVirtual(GuardWithCatch.class, "invoke_V", MethodType.genericMethodType(0, true));
            } catch (ReflectiveOperationException ex) {
                throw uncaughtException(ex);
            }
        }
    }


    static
    MethodHandle makeGuardWithCatch(MethodHandle target,
                                    Class<? extends Throwable> exType,
                                    MethodHandle catcher) {
        MethodType type = target.type();
        MethodType ctype = catcher.type();
        int nargs = type.parameterCount();
        if (nargs < GuardWithCatch.INVOKES.length) {
            MethodType gtype = type.generic();
            MethodType gcatchType = gtype.insertParameterTypes(0, Throwable.class);
            // Note: convertArguments(...2) avoids interface casts present in convertArguments(...0)
            MethodHandle gtarget = makePairwiseConvert(target, gtype, 2);
            MethodHandle gcatcher = makePairwiseConvert(catcher, gcatchType, 2);
            GuardWithCatch gguard = new GuardWithCatch(gtarget, exType, gcatcher);
            if (gtarget == null || gcatcher == null)  throw new InternalError();
            MethodHandle ginvoker = GuardWithCatch.INVOKES[nargs].bindReceiver(gguard);
            return makePairwiseConvert(ginvoker, type, 2);
        } else {
            MethodHandle gtarget = makeSpreadArguments(target, Object[].class, 0, nargs);
            catcher = catcher.asType(ctype.changeParameterType(0, Throwable.class));
            MethodHandle gcatcher = makeSpreadArguments(catcher, Object[].class, 1, nargs);
            GuardWithCatch gguard = new GuardWithCatch(gtarget, exType, gcatcher);
            if (gtarget == null || gcatcher == null)  throw new InternalError();
            MethodHandle ginvoker = GuardWithCatch.VARARGS_INVOKE.bindReceiver(gguard);
            return makeCollectArguments(ginvoker, ValueConversions.varargsArray(nargs), 0, false);
        }
    }

    static
    MethodHandle throwException(MethodType type) {
        assert(Throwable.class.isAssignableFrom(type.parameterType(0)));
        int arity = type.parameterCount();
        if (arity > 1) {
            return throwException(type.dropParameterTypes(1, arity)).dropArguments(type, 1, arity-1);
        }
        return makePairwiseConvert(throwException(), type, 2);
    }

    static MethodHandle THROW_EXCEPTION;
    static MethodHandle throwException() {
        MethodHandle mh = THROW_EXCEPTION;
        if (mh != null)  return mh;
        try {
            mh
            = IMPL_LOOKUP.findStatic(MethodHandleImpl.class, "throwException",
                    MethodType.methodType(Empty.class, Throwable.class));
        } catch (ReflectiveOperationException ex) {
            throw new RuntimeException(ex);
        }
        THROW_EXCEPTION = mh;
        return mh;
    }
    static <T extends Throwable> Empty throwException(T t) throws T { throw t; }

    static MethodHandle FAKE_METHOD_HANDLE_INVOKE;
    static
    MethodHandle fakeMethodHandleInvoke(MemberName method) {
        MethodType type = method.getInvocationType();
        assert(type.equals(MethodType.methodType(Object.class, Object[].class)));
        MethodHandle mh = FAKE_METHOD_HANDLE_INVOKE;
        if (mh != null)  return mh;
        mh = throwException(type.insertParameterTypes(0, UnsupportedOperationException.class));
        mh = mh.bindTo(new UnsupportedOperationException("cannot reflectively invoke MethodHandle"));
        FAKE_METHOD_HANDLE_INVOKE = mh;
        return mh;
    }

    /**
     * Create an alias for the method handle which, when called,
     * appears to be called from the same class loader and protection domain
     * as hostClass.
     * This is an expensive no-op unless the method which is called
     * is sensitive to its caller.  A small number of system methods
     * are in this category, including Class.forName and Method.invoke.
     */
    static
    MethodHandle bindCaller(MethodHandle mh, Class<?> hostClass) {
        return BindCaller.bindCaller(mh, hostClass);
    }

    // Put the whole mess into its own nested class.
    // That way we can lazily load the code and set up the constants.
    private static class BindCaller {
        static
        MethodHandle bindCaller(MethodHandle mh, Class<?> hostClass) {
            // Do not use this function to inject calls into system classes.
            if (hostClass == null
                ||    (hostClass.isArray() ||
                       hostClass.isPrimitive() ||
                       hostClass.getName().startsWith("java.") ||
                       hostClass.getName().startsWith("sun."))) {
                throw new InternalError();  // does not happen, and should not anyway
            }
            // For simplicity, convert mh to a varargs-like method.
            MethodHandle vamh = prepareForInvoker(mh);
            // Cache the result of makeInjectedInvoker once per argument class.
            MethodHandle bccInvoker = CV_makeInjectedInvoker.get(hostClass);
            return restoreToType(bccInvoker.bindTo(vamh), mh.type());
        }

<<<<<<< HEAD
        // This class ("Trampoline") is known to be inside a dead-end class loader.
        // Inject all doubtful calls into this class.
        private static Class<?> C_Trampoline;
        static {
            Class<?> tramp = null;
            try {
                final int FRAME_COUNT_ARG = 1;  // [0] Reflection [1] Trampoline
                java.lang.reflect.Method gcc = sun.reflect.Reflection.class.getMethod("getCallerClass", int.class);
                tramp = (Class<?>) sun.reflect.misc.MethodUtil.invoke(gcc, null, new Object[]{ FRAME_COUNT_ARG });
                if (tramp.getClassLoader() == BindCaller.class.getClassLoader())
                    throw new RuntimeException(tramp.getName()+" class loader");
            } catch (Throwable ex) {
                throw newInternalError(ex);
            }
            C_Trampoline = tramp;
        }

=======
>>>>>>> 03a8d346
        private static final Unsafe UNSAFE = Unsafe.getUnsafe();

        private static MethodHandle makeInjectedInvoker(Class<?> hostClass) {
            Class<?> bcc = UNSAFE.defineAnonymousClass(hostClass, T_BYTES, null);
            if (hostClass.getClassLoader() != bcc.getClassLoader())
                throw new InternalError(hostClass.getName()+" (CL)");
            try {
                if (hostClass.getProtectionDomain() != bcc.getProtectionDomain())
                    throw new InternalError(hostClass.getName()+" (PD)");
            } catch (SecurityException ex) {
                // Self-check was blocked by security manager.  This is OK.
                // In fact the whole try body could be turned into an assertion.
            }
            try {
                MethodHandle init = IMPL_LOOKUP.findStatic(bcc, "init", MethodType.methodType(void.class));
                init.invokeExact();  // force initialization of the class
            } catch (Throwable ex) {
                throw uncaughtException(ex);
            }
            MethodHandle bccInvoker;
            try {
                MethodType invokerMT = MethodType.methodType(Object.class, MethodHandle.class, Object[].class);
                bccInvoker = IMPL_LOOKUP.findStatic(bcc, "invoke_V", invokerMT);
            } catch (ReflectiveOperationException ex) {
                throw uncaughtException(ex);
            }
            // Test the invoker, to ensure that it really injects into the right place.
            try {
                MethodHandle vamh = prepareForInvoker(MH_checkCallerClass);
                Object ok = bccInvoker.invokeExact(vamh, new Object[]{hostClass, bcc});
            } catch (Throwable ex) {
                throw newInternalError(ex);
            }
            return bccInvoker;
        }
        private static ClassValue<MethodHandle> CV_makeInjectedInvoker = new ClassValue<MethodHandle>() {
            @Override protected MethodHandle computeValue(Class<?> hostClass) {
                return makeInjectedInvoker(hostClass);
            }
        };

        // Adapt mh so that it can be called directly from an injected invoker:
        private static MethodHandle prepareForInvoker(MethodHandle mh) {
            mh = mh.asFixedArity();
            MethodType mt = mh.type();
            int arity = mt.parameterCount();
            MethodHandle vamh = mh.asType(mt.generic());
            vamh.internalForm().compileToBytecode();  // eliminate LFI stack frames
            vamh = vamh.asSpreader(Object[].class, arity);
            vamh.internalForm().compileToBytecode();  // eliminate LFI stack frames
            return vamh;
        }

        // Undo the adapter effect of prepareForInvoker:
        private static MethodHandle restoreToType(MethodHandle vamh, MethodType type) {
            return vamh.asCollector(Object[].class, type.parameterCount()).asType(type);
        }

        private static final MethodHandle MH_checkCallerClass;
        static {
            final Class<?> THIS_CLASS = BindCaller.class;
            assert(checkCallerClass(THIS_CLASS, THIS_CLASS));
            try {
                MH_checkCallerClass = IMPL_LOOKUP
                    .findStatic(THIS_CLASS, "checkCallerClass",
                                MethodType.methodType(boolean.class, Class.class, Class.class));
                assert((boolean) MH_checkCallerClass.invokeExact(THIS_CLASS, THIS_CLASS));
            } catch (Throwable ex) {
                throw newInternalError(ex);
            }
        }

        private static boolean checkCallerClass(Class<?> expected, Class<?> expected2) {
            final int FRAME_COUNT_ARG = 2;  // [0] Reflection [1] BindCaller [2] Expected
            Class<?> actual = sun.reflect.Reflection.getCallerClass(FRAME_COUNT_ARG);
            if (actual != expected && actual != expected2)
                throw new InternalError("found "+actual.getName()+", expected "+expected.getName()
                                        +(expected == expected2 ? "" : ", or else "+expected2.getName()));
            return true;
        }

        private static final byte[] T_BYTES;
        static {
            final Object[] values = {null};
            AccessController.doPrivileged(new PrivilegedAction<Void>() {
                    public Void run() {
                        try {
                            Class<T> tClass = T.class;
                            String tName = tClass.getName();
                            String tResource = tName.substring(tName.lastIndexOf('.')+1)+".class";
                            java.net.URLConnection uconn = tClass.getResource(tResource).openConnection();
                            int len = uconn.getContentLength();
                            byte[] bytes = new byte[len];
                            try (java.io.InputStream str = uconn.getInputStream()) {
                                int nr = str.read(bytes);
                                if (nr != len)  throw new java.io.IOException(tResource);
                            }
                            values[0] = bytes;
                        } catch (java.io.IOException ex) {
                            throw newInternalError(ex);
                        }
                        return null;
                    }
                });
            T_BYTES = (byte[]) values[0];
        }

        // The following class is used as a template for Unsafe.defineAnonymousClass:
        private static class T {
            static void init() { }  // side effect: initializes this class
            static Object invoke_V(MethodHandle vamh, Object[] args) throws Throwable {
                return vamh.invokeExact(args);
            }
        }
    }
}<|MERGE_RESOLUTION|>--- conflicted
+++ resolved
@@ -816,26 +816,6 @@
             return restoreToType(bccInvoker.bindTo(vamh), mh.type());
         }
 
-<<<<<<< HEAD
-        // This class ("Trampoline") is known to be inside a dead-end class loader.
-        // Inject all doubtful calls into this class.
-        private static Class<?> C_Trampoline;
-        static {
-            Class<?> tramp = null;
-            try {
-                final int FRAME_COUNT_ARG = 1;  // [0] Reflection [1] Trampoline
-                java.lang.reflect.Method gcc = sun.reflect.Reflection.class.getMethod("getCallerClass", int.class);
-                tramp = (Class<?>) sun.reflect.misc.MethodUtil.invoke(gcc, null, new Object[]{ FRAME_COUNT_ARG });
-                if (tramp.getClassLoader() == BindCaller.class.getClassLoader())
-                    throw new RuntimeException(tramp.getName()+" class loader");
-            } catch (Throwable ex) {
-                throw newInternalError(ex);
-            }
-            C_Trampoline = tramp;
-        }
-
-=======
->>>>>>> 03a8d346
         private static final Unsafe UNSAFE = Unsafe.getUnsafe();
 
         private static MethodHandle makeInjectedInvoker(Class<?> hostClass) {
