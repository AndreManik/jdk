/*
 * Copyright 1995-2008 Sun Microsystems, Inc.  All Rights Reserved.
 * DO NOT ALTER OR REMOVE COPYRIGHT NOTICES OR THIS FILE HEADER.
 *
 * This code is free software; you can redistribute it and/or modify it
 * under the terms of the GNU General Public License version 2 only, as
 * published by the Free Software Foundation.  Sun designates this
 * particular file as subject to the "Classpath" exception as provided
 * by Sun in the LICENSE file that accompanied this code.
 *
 * This code is distributed in the hope that it will be useful, but WITHOUT
 * ANY WARRANTY; without even the implied warranty of MERCHANTABILITY or
 * FITNESS FOR A PARTICULAR PURPOSE.  See the GNU General Public License
 * version 2 for more details (a copy is included in the LICENSE file that
 * accompanied this code).
 *
 * You should have received a copy of the GNU General Public License version
 * 2 along with this work; if not, write to the Free Software Foundation,
 * Inc., 51 Franklin St, Fifth Floor, Boston, MA 02110-1301 USA.
 *
 * Please contact Sun Microsystems, Inc., 4150 Network Circle, Santa Clara,
 * CA 95054 USA or visit www.sun.com if you need additional information or
 * have any questions.
 */

package java.awt.peer;

import java.awt.*;
import java.awt.event.PaintEvent;
import java.awt.image.ImageProducer;
import java.awt.image.ImageObserver;
import java.awt.image.ColorModel;
import java.awt.image.VolatileImage;
import java.awt.GraphicsConfiguration;
import sun.awt.CausedFocusEvent;
import sun.java2d.pipe.Region;


/**
 * The peer interface for {@link Component}. This is the top level peer
 * interface for widgets and defines the bulk of methods for AWT component
 * peers. Most component peers have to implement this interface (via one
 * of the subinterfaces), except menu components, which implement
 * {@link MenuComponentPeer}.
 *
 * The peer interfaces are intended only for use in porting
 * the AWT. They are not intended for use by application
 * developers, and developers should not implement peers
 * nor invoke any of the peer methods directly on the peer
 * instances.
 */
public interface ComponentPeer {

    /**
     * Operation for {@link #setBounds(int, int, int, int, int)}, indicating
     * a change in the component location only.
     *
     * @see #setBounds(int, int, int, int, int)
     */
    public static final int SET_LOCATION = 1;

    /**
     * Operation for {@link #setBounds(int, int, int, int, int)}, indicating
     * a change in the component size only.
     *
     * @see #setBounds(int, int, int, int, int)
     */
    public static final int SET_SIZE = 2;

    /**
     * Operation for {@link #setBounds(int, int, int, int, int)}, indicating
     * a change in the component size and location.
     *
     * @see #setBounds(int, int, int, int, int)
     */
    public static final int SET_BOUNDS = 3;

    /**
     * Operation for {@link #setBounds(int, int, int, int, int)}, indicating
     * a change in the component client size. This is used for setting
     * the 'inside' size of windows, without the border insets.
     *
     * @see #setBounds(int, int, int, int, int)
     */
    public static final int SET_CLIENT_SIZE = 4;

    /**
     * Resets the setBounds() operation to DEFAULT_OPERATION. This is not
     * passed into {@link #setBounds(int, int, int, int, int)}.
     *
     * TODO: This is only used internally and should probably be moved outside
     *       the peer interface.
     *
     * @see Component#setBoundsOp
     */
    public static final int RESET_OPERATION = 5;

    /**
     * A flag that is used to suppress checks for embedded frames.
     *
     * TODO: This is only used internally and should probably be moved outside
     *       the peer interface.
     */
    public static final int NO_EMBEDDED_CHECK = (1 << 14);

    /**
     * The default operation, which is to set size and location.
     *
     * TODO: This is only used internally and should probably be moved outside
     *       the peer interface.
     *
     * @see Component#setBoundsOp
     */
    public static final int DEFAULT_OPERATION = SET_BOUNDS;

    /**
     * Determines if a component has been obscured, i.e. by an overlapping
     * window or similar. This is used by JViewport for optimizing performance.
     * This doesn't have to be implemented, when
     * {@link #canDetermineObscurity()} returns <code>false</code>.
     *
     * @return <code>true</code> when the component has been obscured,
     *         <code>false</code> otherwise
     *
     * @see #canDetermineObscurity()
     * @see javax.swing.JViewport#needsRepaintAfterBlit
     */
    boolean isObscured();

    /**
     * Returns <code>true</code> when the peer can determine if a component
     * has been obscured, <code>false</code> false otherwise.
     *
     * @return <code>true</code> when the peer can determine if a component
     *         has been obscured, <code>false</code> false otherwise
     *
     * @see #isObscured()
     * @see javax.swing.JViewport#needsRepaintAfterBlit
     */
    boolean canDetermineObscurity();
<<<<<<< HEAD
=======
    void                setVisible(boolean b);
    void                setEnabled(boolean b);
    void                paint(Graphics g);
    void                repaint(long tm, int x, int y, int width, int height);
    void                print(Graphics g);
    void                setBounds(int x, int y, int width, int height, int op);
    void                handleEvent(AWTEvent e);
    void                coalescePaintEvent(PaintEvent e);
    Point               getLocationOnScreen();
    Dimension           getPreferredSize();
    Dimension           getMinimumSize();
    ColorModel          getColorModel();
    Toolkit             getToolkit();
    Graphics            getGraphics();
    FontMetrics         getFontMetrics(Font font);
    void                dispose();
    void                setForeground(Color c);
    void                setBackground(Color c);
    void                setFont(Font f);
    void                updateCursorImmediately();
    boolean             requestFocus(Component lightweightChild,
                                     boolean temporary,
                                     boolean focusedWindowChangeAllowed,
                                     long time, CausedFocusEvent.Cause cause);
    boolean             isFocusable();

    Image               createImage(ImageProducer producer);
    Image               createImage(int width, int height);
    VolatileImage       createVolatileImage(int width, int height);
    boolean             prepareImage(Image img, int w, int h, ImageObserver o);
    int                 checkImage(Image img, int w, int h, ImageObserver o);
    GraphicsConfiguration getGraphicsConfiguration();
    boolean     handlesWheelScrolling();
    void createBuffers(int numBuffers, BufferCapabilities caps) throws AWTException;
    Image getBackBuffer();
    void flip(int x1, int y1, int x2, int y2, BufferCapabilities.FlipContents flipAction);
    void destroyBuffers();
>>>>>>> 217b3639

    /**
     * Makes a component visible or invisible.
     *
     * @param v <code>true</code> to make a component visible,
     *          <code>false</code> to make it invisible
     *
     * @see Component#setVisible(boolean)
     */
    void setVisible(boolean v);

    /**
     * Enables or disables a component. Disabled components are usually grayed
     * out and cannot be activated.
     *
     * @param e <code>true</code> to enable the component, <code>false</code>
     *          to disable it
     *
     * @see Component#setEnabled(boolean)
     */
    void setEnabled(boolean e);

    /**
     * Paints the component to the specified graphics context. This is called
     * by {@link Component#paintAll(Graphics)} to paint the component.
     *
     * @param g the graphics context to paint to
     *
     * @see Component#paintAll(Graphics)
     */
    void paint(Graphics g);

    /**
     * Prints the component to the specified graphics context. This is called
     * by {@link Component#printAll(Graphics)} to print the component.
     *
     * @param g the graphics context to print to
     *
     * @see Component#printAll(Graphics)
     */
    void print(Graphics g);

    /**
     * Sets the location or size or both of the component. The location is
     * specified relative to the component's parent. The <code>op</code>
     * parameter specifies which properties change. If it is
     * {@link #SET_LOCATION}, then only the location changes (and the size
     * parameters can be ignored). If <code>op</code> is {@link #SET_SIZE},
     * then only the size changes (and the location can be ignored). If
     * <code>op</code> is {@link #SET_BOUNDS}, then both change. There is a
     * special value {@link #SET_CLIENT_SIZE}, which is used only for
     * window-like components to set the size of the client (i.e. the 'inner'
     * size, without the insets of the window borders).
     *
     * @param x the X location of the component
     * @param y the Y location of the component
     * @param width the width of the component
     * @param height the height of the component
     * @param op the operation flag
     *
     * @see #SET_BOUNDS
     * @see #SET_LOCATION
     * @see #SET_SIZE
     * @see #SET_CLIENT_SIZE
     */
    void setBounds(int x, int y, int width, int height, int op);

    /**
     * Called by {@link Component#dispatchEvent(AWTEvent)} to let the component
     * peer handle events.
     *
     * @param e the AWT event to handle
     *
     * @see Component#dispatchEvent(AWTEvent)
     */
    void handleEvent(AWTEvent e);

    /**
     * Called by {@link EventQueue#coalescePaintEvent} to let the component
     * peer coalesce paint events.
     *
     * @param e the paint event to consider to coalesce
     *
     * @see EventQueue#coalescePaintEvent
     */
    void coalescePaintEvent(PaintEvent e);

    /**
     * Determines the location of the component on the screen.
     *
     * @return the location of the component on the screen
     *
     * @see Component#getLocationOnScreen()
     */
    Point getLocationOnScreen();

    /**
     * Determines the preferred size of the component.
     *
     * @return the preferred size of the component
     *
     * @see Component#getPreferredSize()
     */
    Dimension getPreferredSize();

    /**
     * Determines the minimum size of the component.
     *
     * @return the minimum size of the component
     *
     * @see Component#getMinimumSize()
     */
    Dimension getMinimumSize();

    /**
     * Returns the color model used by the component.
     *
     * @return the color model used by the component
     *
     * @see Component#getColorModel()
     */
    ColorModel getColorModel();

    /**
     * Returns the toolkit that is responsible for the component.
     *
     * @return the toolkit that is responsible for the component
     *
     * @see Component#getToolkit()
     */
    Toolkit getToolkit();

    /**
     * Returns a graphics object to paint on the component.
     *
     * @return a graphics object to paint on the component
     *
     * @see Component#getGraphics()
     */
    // TODO: Maybe change this to force Graphics2D, since many things will
    // break with plain Graphics nowadays.
    Graphics getGraphics();

    /**
     * Returns a font metrics object to determine the metrics properties of
     * the specified font.
     *
     * @param font the font to determine the metrics for
     *
     * @return a font metrics object to determine the metrics properties of
     *         the specified font
     *
     * @see Component#getFontMetrics(Font)
     */
    FontMetrics getFontMetrics(Font font);

    /**
     * Disposes all resources held by the component peer. This is called
     * when the component has been disconnected from the component hierarchy
     * and is about to be garbage collected.
     *
     * @see Component#removeNotify()
     */
    void dispose();

    /**
     * Sets the foreground color of this component.
     *
     * @param c the foreground color to set
     *
     * @see Component#setForeground(Color)
     */
    void setForeground(Color c);

    /**
     * Sets the background color of this component.
     *
     * @param c the background color to set
     *
     * @see Component#setBackground(Color)
     */
    void setBackground(Color c);

    /**
     * Sets the font of this component.
     *
     * @param f the font of this component
     *
     * @see Component#setFont(Font)
     */
    void setFont(Font f);

    /**
     * Updates the cursor of the component.
     *
     * @see Component#updateCursorImmediately
     */
    void updateCursorImmediately();

    /**
     * Requests focus on this component.
     *
     * @param lightweightChild the actual lightweight child that requests the
     *        focus
     * @param temporary <code>true</code> if the focus change is temporary,
     *        <code>false</code> otherwise
     * @param focusedWindowChangeAllowed <code>true</code> if changing the
     *        focus of the containing window is allowed or not
     * @param time the time of the focus change request
     * @param cause the cause of the focus change request
     *
     * @return <code>true</code> if the focus change is guaranteed to be
     *         granted, <code>false</code> otherwise
     */
    boolean requestFocus(Component lightweightChild, boolean temporary,
                         boolean focusedWindowChangeAllowed, long time,
                         CausedFocusEvent.Cause cause);

    /**
     * Returns <code>true</code> when the component takes part in the focus
     * traversal, <code>false</code> otherwise.
     *
     * @return <code>true</code> when the component takes part in the focus
     *         traversal, <code>false</code> otherwise
     */
    boolean isFocusable();

    /**
     * Creates an image using the specified image producer.
     *
     * @param producer the image producer from which the image pixels will be
     *        produced
     *
     * @return the created image
     *
     * @see Component#createImage(ImageProducer)
     */
    Image createImage(ImageProducer producer);

    /**
     * Creates an empty image with the specified width and height. This is
     * generally used as a non-accelerated backbuffer for drawing onto the
     * component (e.g. by Swing).
     *
     * @param width the width of the image
     * @param height the height of the image
     *
     * @return the created image
     *
     * @see Component#createImage(int, int)
     */
    // TODO: Maybe make that return a BufferedImage, because some stuff will
    // break if a different kind of image is returned.
    Image createImage(int width, int height);

    /**
     * Creates an empty volatile image with the specified width and height.
     * This is generally used as an accelerated backbuffer for drawing onto
     * the component (e.g. by Swing).
     *
     * @param width the width of the image
     * @param height the height of the image
     *
     * @return the created volatile image
     *
     * @see Component#createVolatileImage(int, int)
     */
    // TODO: Include capabilities here and fix Component#createVolatileImage
    VolatileImage createVolatileImage(int width, int height);

    /**
     * Prepare the specified image for rendering on this component. This should
     * start loading the image (if not already loaded) and create an
     * appropriate screen representation.
     *
     * @param img the image to prepare
     * @param w the width of the screen representation
     * @param h the height of the screen representation
     * @param o an image observer to observe the progress
     *
     * @return <code>true</code> if the image is already fully prepared,
     *         <code>false</code> otherwise
     *
     * @see Component#prepareImage(Image, int, int, ImageObserver)
     */
    boolean prepareImage(Image img, int w, int h, ImageObserver o);

    /**
     * Determines the status of the construction of the screen representaion
     * of the specified image.
     *
     * @param img the image to check
     * @param w the target width
     * @param h the target height
     * @param o the image observer to notify
     *
     * @return the status as bitwise ORed ImageObserver flags
     *
     * @see Component#checkImage(Image, int, int, ImageObserver)
     */
    int checkImage(Image img, int w, int h, ImageObserver o);

    /**
     * Returns the graphics configuration that corresponds to this component.
     *
     * @return the graphics configuration that corresponds to this component
     *
     * @see Component#getGraphicsConfiguration()
     */
    GraphicsConfiguration getGraphicsConfiguration();

    /**
     * Determines if the component handles wheel scrolling itself. Otherwise
     * it is delegated to the component's parent.
     *
     * @return <code>true</code> if the component handles wheel scrolling,
     *         <code>false</code> otherwise
     *
     * @see Component#dispatchEventImpl(AWTEvent)
     */
    boolean handlesWheelScrolling();

    /**
     * Create <code>numBuffers</code> flipping buffers with the specified
     * buffer capabilities.
     *
     * @param numBuffers the number of buffers to create
     * @param caps the buffer capabilities
     *
     * @throws AWTException
     *
     * @see Component.FlipBufferStrategy#createBuffers
     */
    void createBuffers(int numBuffers, BufferCapabilities caps)
         throws AWTException;

    /**
     * Returns the back buffer as image.
     *
     * @return the back buffer as image
     *
     * @see Component.FlipBufferStrategy#getBackBuffer
     */
    Image getBackBuffer();

    /**
     * Move the back buffer to the front buffer.
     *
     * @param flipAction the flip action to perform
     *
     * @see Component.FlipBufferStrategy#flip
     */
    void flip(BufferCapabilities.FlipContents flipAction);

    /**
     * Destroys all created buffers.
     *
     * @see Component.FlipBufferStrategy#destroyBuffers
     */
    void destroyBuffers();

    /**
     * Reparents this peer to the new parent referenced by
     * <code>newContainer</code> peer. Implementation depends on toolkit and
     * container.
     *
     * @param newContainer peer of the new parent container
     *
     * @since 1.5
     */
    void reparent(ContainerPeer newContainer);

    /**
     * Returns whether this peer supports reparenting to another parent without
     * destroying the peer.
     *
     * @return true if appropriate reparent is supported, false otherwise
     *
     * @since 1.5
     */
    boolean isReparentSupported();

    /**
     * Used by lightweight implementations to tell a ComponentPeer to layout
     * its sub-elements.  For instance, a lightweight Checkbox needs to layout
     * the box, as well as the text label.
     *
     * @see Component#validate()
     */
    void layout();

    /**
     * Applies the shape to the native component window.
     * @since 1.7
     *
     * @see Component#applyCompoundShape
     */
    void applyShape(Region shape);

}<|MERGE_RESOLUTION|>--- conflicted
+++ resolved
@@ -138,46 +138,6 @@
      * @see javax.swing.JViewport#needsRepaintAfterBlit
      */
     boolean canDetermineObscurity();
-<<<<<<< HEAD
-=======
-    void                setVisible(boolean b);
-    void                setEnabled(boolean b);
-    void                paint(Graphics g);
-    void                repaint(long tm, int x, int y, int width, int height);
-    void                print(Graphics g);
-    void                setBounds(int x, int y, int width, int height, int op);
-    void                handleEvent(AWTEvent e);
-    void                coalescePaintEvent(PaintEvent e);
-    Point               getLocationOnScreen();
-    Dimension           getPreferredSize();
-    Dimension           getMinimumSize();
-    ColorModel          getColorModel();
-    Toolkit             getToolkit();
-    Graphics            getGraphics();
-    FontMetrics         getFontMetrics(Font font);
-    void                dispose();
-    void                setForeground(Color c);
-    void                setBackground(Color c);
-    void                setFont(Font f);
-    void                updateCursorImmediately();
-    boolean             requestFocus(Component lightweightChild,
-                                     boolean temporary,
-                                     boolean focusedWindowChangeAllowed,
-                                     long time, CausedFocusEvent.Cause cause);
-    boolean             isFocusable();
-
-    Image               createImage(ImageProducer producer);
-    Image               createImage(int width, int height);
-    VolatileImage       createVolatileImage(int width, int height);
-    boolean             prepareImage(Image img, int w, int h, ImageObserver o);
-    int                 checkImage(Image img, int w, int h, ImageObserver o);
-    GraphicsConfiguration getGraphicsConfiguration();
-    boolean     handlesWheelScrolling();
-    void createBuffers(int numBuffers, BufferCapabilities caps) throws AWTException;
-    Image getBackBuffer();
-    void flip(int x1, int y1, int x2, int y2, BufferCapabilities.FlipContents flipAction);
-    void destroyBuffers();
->>>>>>> 217b3639
 
     /**
      * Makes a component visible or invisible.
@@ -530,7 +490,7 @@
      *
      * @see Component.FlipBufferStrategy#flip
      */
-    void flip(BufferCapabilities.FlipContents flipAction);
+    void flip(int x1, int y1, int x2, int y2, BufferCapabilities.FlipContents flipAction);
 
     /**
      * Destroys all created buffers.
