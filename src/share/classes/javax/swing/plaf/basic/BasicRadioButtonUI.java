/*
 * Copyright 1997-2008 Sun Microsystems, Inc.  All Rights Reserved.
 * DO NOT ALTER OR REMOVE COPYRIGHT NOTICES OR THIS FILE HEADER.
 *
 * This code is free software; you can redistribute it and/or modify it
 * under the terms of the GNU General Public License version 2 only, as
 * published by the Free Software Foundation.  Sun designates this
 * particular file as subject to the "Classpath" exception as provided
 * by Sun in the LICENSE file that accompanied this code.
 *
 * This code is distributed in the hope that it will be useful, but WITHOUT
 * ANY WARRANTY; without even the implied warranty of MERCHANTABILITY or
 * FITNESS FOR A PARTICULAR PURPOSE.  See the GNU General Public License
 * version 2 for more details (a copy is included in the LICENSE file that
 * accompanied this code).
 *
 * You should have received a copy of the GNU General Public License version
 * 2 along with this work; if not, write to the Free Software Foundation,
 * Inc., 51 Franklin St, Fifth Floor, Boston, MA 02110-1301 USA.
 *
 * Please contact Sun Microsystems, Inc., 4150 Network Circle, Santa Clara,
 * CA 95054 USA or visit www.sun.com if you need additional information or
 * have any questions.
 */

package javax.swing.plaf.basic;

import java.awt.*;
import java.awt.event.*;
import javax.swing.*;
import javax.swing.border.*;
import javax.swing.plaf.*;
import javax.swing.text.View;
import sun.swing.SwingUtilities2;
import sun.awt.AppContext;


/**
 * RadioButtonUI implementation for BasicRadioButtonUI
 *
 * @author Jeff Dinkins
 */
public class BasicRadioButtonUI extends BasicToggleButtonUI
{
    private static final Object BASIC_RADIO_BUTTON_UI_KEY = new Object();

    protected Icon icon;

    private boolean defaults_initialized = false;

    private final static String propertyPrefix = "RadioButton" + ".";

    // ********************************
    //        Create PLAF
    // ********************************
    public static ComponentUI createUI(JComponent b) {
        AppContext appContext = AppContext.getAppContext();
<<<<<<< HEAD
        BasicRadioButtonUI radioButtonUI = 
=======
        BasicRadioButtonUI radioButtonUI =
>>>>>>> 524004f6
                (BasicRadioButtonUI) appContext.get(BASIC_RADIO_BUTTON_UI_KEY);
        if (radioButtonUI == null) {
            radioButtonUI = new BasicRadioButtonUI();
            appContext.put(BASIC_RADIO_BUTTON_UI_KEY, radioButtonUI);
        }
        return radioButtonUI;
    }

    protected String getPropertyPrefix() {
        return propertyPrefix;
    }

    // ********************************
    //        Install PLAF
    // ********************************
    protected void installDefaults(AbstractButton b){
        super.installDefaults(b);
        if(!defaults_initialized) {
            icon = UIManager.getIcon(getPropertyPrefix() + "icon");
            defaults_initialized = true;
        }
    }

    // ********************************
    //        Uninstall PLAF
    // ********************************
    protected void uninstallDefaults(AbstractButton b){
        super.uninstallDefaults(b);
        defaults_initialized = false;
    }

    public Icon getDefaultIcon() {
        return icon;
    }


    /* These Dimensions/Rectangles are allocated once for all
     * RadioButtonUI.paint() calls.  Re-using rectangles
     * rather than allocating them in each paint call substantially
     * reduced the time it took paint to run.  Obviously, this
     * method can't be re-entered.
     */
    private static Dimension size = new Dimension();
    private static Rectangle viewRect = new Rectangle();
    private static Rectangle iconRect = new Rectangle();
    private static Rectangle textRect = new Rectangle();

    /**
     * paint the radio button
     */
    public synchronized void paint(Graphics g, JComponent c) {
        AbstractButton b = (AbstractButton) c;
        ButtonModel model = b.getModel();

        Font f = c.getFont();
        g.setFont(f);
        FontMetrics fm = SwingUtilities2.getFontMetrics(c, g, f);

        Insets i = c.getInsets();
        size = b.getSize(size);
        viewRect.x = i.left;
        viewRect.y = i.top;
        viewRect.width = size.width - (i.right + viewRect.x);
        viewRect.height = size.height - (i.bottom + viewRect.y);
        iconRect.x = iconRect.y = iconRect.width = iconRect.height = 0;
        textRect.x = textRect.y = textRect.width = textRect.height = 0;

        Icon altIcon = b.getIcon();
        Icon selectedIcon = null;
        Icon disabledIcon = null;

        String text = SwingUtilities.layoutCompoundLabel(
            c, fm, b.getText(), altIcon != null ? altIcon : getDefaultIcon(),
            b.getVerticalAlignment(), b.getHorizontalAlignment(),
            b.getVerticalTextPosition(), b.getHorizontalTextPosition(),
            viewRect, iconRect, textRect,
            b.getText() == null ? 0 : b.getIconTextGap());

        // fill background
        if(c.isOpaque()) {
            g.setColor(b.getBackground());
            g.fillRect(0,0, size.width, size.height);
        }


        // Paint the radio button
        if(altIcon != null) {

            if(!model.isEnabled()) {
                if(model.isSelected()) {
                   altIcon = b.getDisabledSelectedIcon();
                } else {
                   altIcon = b.getDisabledIcon();
                }
            } else if(model.isPressed() && model.isArmed()) {
                altIcon = b.getPressedIcon();
                if(altIcon == null) {
                    // Use selected icon
                    altIcon = b.getSelectedIcon();
                }
            } else if(model.isSelected()) {
                if(b.isRolloverEnabled() && model.isRollover()) {
                        altIcon = b.getRolloverSelectedIcon();
                        if (altIcon == null) {
                                altIcon = b.getSelectedIcon();
                        }
                } else {
                        altIcon = b.getSelectedIcon();
                }
            } else if(b.isRolloverEnabled() && model.isRollover()) {
                altIcon = b.getRolloverIcon();
            }

            if(altIcon == null) {
                altIcon = b.getIcon();
            }

            altIcon.paintIcon(c, g, iconRect.x, iconRect.y);

        } else {
            getDefaultIcon().paintIcon(c, g, iconRect.x, iconRect.y);
        }


        // Draw the Text
        if(text != null) {
            View v = (View) c.getClientProperty(BasicHTML.propertyKey);
            if (v != null) {
                v.paint(g, textRect);
            } else {
                paintText(g, b, textRect, text);
            }
            if(b.hasFocus() && b.isFocusPainted() &&
               textRect.width > 0 && textRect.height > 0 ) {
                paintFocus(g, textRect, size);
            }
        }
    }

    protected void paintFocus(Graphics g, Rectangle textRect, Dimension size){
    }


    /* These Insets/Rectangles are allocated once for all
     * RadioButtonUI.getPreferredSize() calls.  Re-using rectangles
     * rather than allocating them in each call substantially
     * reduced the time it took getPreferredSize() to run.  Obviously,
     * this method can't be re-entered.
     */
    private static Rectangle prefViewRect = new Rectangle();
    private static Rectangle prefIconRect = new Rectangle();
    private static Rectangle prefTextRect = new Rectangle();
    private static Insets prefInsets = new Insets(0, 0, 0, 0);

    /**
     * The preferred size of the radio button
     */
    public Dimension getPreferredSize(JComponent c) {
        if(c.getComponentCount() > 0) {
            return null;
        }

        AbstractButton b = (AbstractButton) c;

        String text = b.getText();

        Icon buttonIcon = b.getIcon();
        if(buttonIcon == null) {
            buttonIcon = getDefaultIcon();
        }

        Font font = b.getFont();
        FontMetrics fm = b.getFontMetrics(font);

        prefViewRect.x = prefViewRect.y = 0;
        prefViewRect.width = Short.MAX_VALUE;
        prefViewRect.height = Short.MAX_VALUE;
        prefIconRect.x = prefIconRect.y = prefIconRect.width = prefIconRect.height = 0;
        prefTextRect.x = prefTextRect.y = prefTextRect.width = prefTextRect.height = 0;

        SwingUtilities.layoutCompoundLabel(
            c, fm, text, buttonIcon,
            b.getVerticalAlignment(), b.getHorizontalAlignment(),
            b.getVerticalTextPosition(), b.getHorizontalTextPosition(),
            prefViewRect, prefIconRect, prefTextRect,
            text == null ? 0 : b.getIconTextGap());

        // find the union of the icon and text rects (from Rectangle.java)
        int x1 = Math.min(prefIconRect.x, prefTextRect.x);
        int x2 = Math.max(prefIconRect.x + prefIconRect.width,
                          prefTextRect.x + prefTextRect.width);
        int y1 = Math.min(prefIconRect.y, prefTextRect.y);
        int y2 = Math.max(prefIconRect.y + prefIconRect.height,
                          prefTextRect.y + prefTextRect.height);
        int width = x2 - x1;
        int height = y2 - y1;

        prefInsets = b.getInsets(prefInsets);
        width += prefInsets.left + prefInsets.right;
        height += prefInsets.top + prefInsets.bottom;
        return new Dimension(width, height);
    }
}<|MERGE_RESOLUTION|>--- conflicted
+++ resolved
@@ -55,11 +55,7 @@
     // ********************************
     public static ComponentUI createUI(JComponent b) {
         AppContext appContext = AppContext.getAppContext();
-<<<<<<< HEAD
-        BasicRadioButtonUI radioButtonUI = 
-=======
         BasicRadioButtonUI radioButtonUI =
->>>>>>> 524004f6
                 (BasicRadioButtonUI) appContext.get(BASIC_RADIO_BUTTON_UI_KEY);
         if (radioButtonUI == null) {
             radioButtonUI = new BasicRadioButtonUI();
