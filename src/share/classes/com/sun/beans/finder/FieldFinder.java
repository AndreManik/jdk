--- conflicted
+++ resolved
@@ -27,11 +27,7 @@
 import java.lang.reflect.Field;
 import java.lang.reflect.Modifier;
 
-<<<<<<< HEAD
-import sun.reflect.misc.ReflectUtil;
-=======
 import static sun.reflect.misc.ReflectUtil.isPackageAccessible;
->>>>>>> 388ec031
 
 /**
  * This utility class provides {@code static} methods
@@ -62,13 +58,8 @@
         if (!Modifier.isPublic(field.getModifiers())) {
             throw new NoSuchFieldException("Field '" + name + "' is not public");
         }
-<<<<<<< HEAD
-        if (!ReflectUtil.isPackageAccessible(field.getDeclaringClass()) ||
-	    !Modifier.isPublic(field.getDeclaringClass().getModifiers())) {
-=======
         type = field.getDeclaringClass();
         if (!Modifier.isPublic(type.getModifiers()) || !isPackageAccessible(type)) {
->>>>>>> 388ec031
             throw new NoSuchFieldException("Field '" + name + "' is not accessible");
         }
         return field;
