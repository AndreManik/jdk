--- conflicted
+++ resolved
@@ -56,13 +56,8 @@
 public abstract class ClientNotifForwarder {
 
     private final AccessControlContext acc;
-<<<<<<< HEAD
- 
-    public ClientNotifForwarder(Map<String, ?> env) {
-=======
 
     public ClientNotifForwarder(Map env) {
->>>>>>> 74156fbe
         this(null, env);
     }
 
