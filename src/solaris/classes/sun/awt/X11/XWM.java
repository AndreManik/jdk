--- conflicted
+++ resolved
@@ -102,11 +102,8 @@
         METACITY_WM = 11,
         COMPIZ_WM = 12,
         LG3D_WM = 13,
-<<<<<<< HEAD
-        MUTTER_WM = 14;
-=======
-        CWM_WM = 14;
->>>>>>> e8f3b0ba
+        CWM_WM = 14,
+        MUTTER_WM = 15;
     public String toString() {
         switch  (WMID) {
           case NO_WM:
@@ -133,13 +130,10 @@
               return "Compiz";
           case LG3D_WM:
               return "LookingGlass";
-<<<<<<< HEAD
+          case CWM_WM:
+              return "CWM";
           case MUTTER_WM:
               return "Mutter";
-=======
-          case CWM_WM:
-              return "CWM";
->>>>>>> e8f3b0ba
           case UNDETERMINED_WM:
           default:
               return "Undetermined WM";
