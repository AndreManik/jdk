/*
 * Copyright (c) 2003, 2008, Oracle and/or its affiliates. All rights reserved.
 * DO NOT ALTER OR REMOVE COPYRIGHT NOTICES OR THIS FILE HEADER.
 *
 * This code is free software; you can redistribute it and/or modify it
 * under the terms of the GNU General Public License version 2 only, as
 * published by the Free Software Foundation.  Oracle designates this
 * particular file as subject to the "Classpath" exception as provided
 * by Oracle in the LICENSE file that accompanied this code.
 *
 * This code is distributed in the hope that it will be useful, but WITHOUT
 * ANY WARRANTY; without even the implied warranty of MERCHANTABILITY or
 * FITNESS FOR A PARTICULAR PURPOSE.  See the GNU General Public License
 * version 2 for more details (a copy is included in the LICENSE file that
 * accompanied this code).
 *
 * You should have received a copy of the GNU General Public License version
 * 2 along with this work; if not, write to the Free Software Foundation,
 * Inc., 51 Franklin St, Fifth Floor, Boston, MA 02110-1301 USA.
 *
 * Please contact Oracle, 500 Oracle Parkway, Redwood Shores, CA 94065 USA
 * or visit www.oracle.com if you need additional information or have any
 * questions.
 */


/**
 * Ported from awt_wm.c, SCCS v1.11, author Valeriy Ushakov
 * Author: Denis Mikhalkin
 */
package sun.awt.X11;

import sun.misc.Unsafe;
import java.awt.Insets;
import java.awt.Frame;
import java.awt.Rectangle;
import java.util.Collection;
import java.util.HashMap;
import java.util.LinkedList;
import java.util.regex.Matcher;
import java.util.regex.Pattern;
import sun.util.logging.PlatformLogger;


/**
 * Class incapsulating knowledge about window managers in general
 * Descendants should provide some information about specific window manager.
 */
final class XWM
{

    private final static PlatformLogger log = PlatformLogger.getLogger("sun.awt.X11.XWM");
    private final static PlatformLogger insLog = PlatformLogger.getLogger("sun.awt.X11.insets.XWM");
    private final static PlatformLogger stateLog = PlatformLogger.getLogger("sun.awt.X11.states.XWM");

    static final XAtom XA_MWM_HINTS = new XAtom();

    private static Unsafe unsafe = XlibWrapper.unsafe;


/* Good old ICCCM */
    static XAtom XA_WM_STATE = new XAtom();


    XAtom XA_UTF8_STRING = XAtom.get("UTF8_STRING");    /* like STRING but encoding is UTF-8 */

/* Currently we only care about max_v and max_h in _NET_WM_STATE */
    final static int AWT_NET_N_KNOWN_STATES=2;

/* Enlightenment */
    final static XAtom XA_E_FRAME_SIZE = new XAtom();

/* KWin (KDE2) */
    final static XAtom XA_KDE_NET_WM_FRAME_STRUT = new XAtom();

/* KWM (KDE 1.x) OBSOLETE??? */
    final static XAtom XA_KWM_WIN_ICONIFIED = new XAtom();
    final static XAtom XA_KWM_WIN_MAXIMIZED = new XAtom();

/* OpenLook */
    final static XAtom XA_OL_DECOR_DEL = new XAtom();
    final static XAtom XA_OL_DECOR_HEADER = new XAtom();
    final static XAtom XA_OL_DECOR_RESIZE = new XAtom();
    final static XAtom XA_OL_DECOR_PIN = new XAtom();
    final static XAtom XA_OL_DECOR_CLOSE = new XAtom();

/* EWMH */
    final static XAtom XA_NET_FRAME_EXTENTS = new XAtom();
    final static XAtom XA_NET_REQUEST_FRAME_EXTENTS = new XAtom();

    final static int
        UNDETERMINED_WM = 1,
        NO_WM = 2,
        OTHER_WM = 3,
        OPENLOOK_WM = 4,
        MOTIF_WM = 5,
        CDE_WM = 6,
        ENLIGHTEN_WM = 7,
        KDE2_WM = 8,
        SAWFISH_WM = 9,
        ICE_WM = 10,
        METACITY_WM = 11,
        COMPIZ_WM = 12,
        LG3D_WM = 13,
        CWM_WM = 14,
        MUTTER_WM = 15;
    public String toString() {
        switch  (WMID) {
          case NO_WM:
              return "NO WM";
          case OTHER_WM:
              return "Other WM";
          case OPENLOOK_WM:
              return "OPENLOOK";
          case MOTIF_WM:
              return "MWM";
          case CDE_WM:
              return "DTWM";
          case ENLIGHTEN_WM:
              return "Enlightenment";
          case KDE2_WM:
              return "KWM2";
          case SAWFISH_WM:
              return "Sawfish";
          case ICE_WM:
              return "IceWM";
          case METACITY_WM:
              return "Metacity";
          case COMPIZ_WM:
              return "Compiz";
          case LG3D_WM:
              return "LookingGlass";
          case MUTTER_WM:
              return "Mutter";
          case CWM_WM:
              return "CWM";
          case MUTTER_WM:
              return "Mutter";
          case UNDETERMINED_WM:
          default:
              return "Undetermined WM";
        }
    }


    int WMID;
    static final Insets zeroInsets = new Insets(0, 0, 0, 0);
    static final Insets defaultInsets = new Insets(25, 5, 5, 5);

    XWM(int WMID) {
        this.WMID = WMID;
        initializeProtocols();
        if (log.isLoggable(PlatformLogger.FINE)) log.fine("Window manager: " + toString());
    }
    int getID() {
        return WMID;
    }


    static Insets normalize(Insets insets) {
        if (insets.top > 64 || insets.top < 0) {
            insets.top = 28;
        }
        if (insets.left > 32 || insets.left < 0) {
            insets.left = 6;
        }
        if (insets.right > 32 || insets.right < 0) {
            insets.right = 6;
        }
        if (insets.bottom > 32 || insets.bottom < 0) {
            insets.bottom = 6;
        }
        return insets;
    }

    static XNETProtocol g_net_protocol = null;
    static XWINProtocol g_win_protocol = null;
    static boolean isNetWMName(String name) {
        if (g_net_protocol != null) {
            return g_net_protocol.isWMName(name);
        } else {
            return false;
        }
    }

    static void initAtoms() {
        final Object[][] atomInitList ={
            { XA_WM_STATE,                      "WM_STATE"                  },

            { XA_KDE_NET_WM_FRAME_STRUT,    "_KDE_NET_WM_FRAME_STRUT"       },

            { XA_E_FRAME_SIZE,              "_E_FRAME_SIZE"                 },

            { XA_KWM_WIN_ICONIFIED,          "KWM_WIN_ICONIFIED"             },
            { XA_KWM_WIN_MAXIMIZED,          "KWM_WIN_MAXIMIZED"             },

            { XA_OL_DECOR_DEL,               "_OL_DECOR_DEL"                 },
            { XA_OL_DECOR_HEADER,            "_OL_DECOR_HEADER"              },
            { XA_OL_DECOR_RESIZE,            "_OL_DECOR_RESIZE"              },
            { XA_OL_DECOR_PIN,               "_OL_DECOR_PIN"                 },
            { XA_OL_DECOR_CLOSE,             "_OL_DECOR_CLOSE"               },
            { XA_MWM_HINTS,                  "_MOTIF_WM_HINTS"               },
            { XA_NET_FRAME_EXTENTS,          "_NET_FRAME_EXTENTS"            },
            { XA_NET_REQUEST_FRAME_EXTENTS,  "_NET_REQUEST_FRAME_EXTENTS"    },
        };

        String[] names = new String[atomInitList.length];
        for (int index = 0; index < names.length; index++) {
            names[index] = (String)atomInitList[index][1];
        }

        int atomSize = XAtom.getAtomSize();
        long atoms = unsafe.allocateMemory(names.length*atomSize);
        XToolkit.awtLock();
        try {
            int status = XlibWrapper.XInternAtoms(XToolkit.getDisplay(), names, false, atoms);
            if (status == 0) {
                return;
            }
            for (int atom = 0, atomPtr = 0; atom < names.length; atom++, atomPtr += atomSize) {
                ((XAtom)(atomInitList[atom][0])).setValues(XToolkit.getDisplay(), names[atom], XAtom.getAtom(atoms + atomPtr));
            }
        } finally {
            XToolkit.awtUnlock();
            unsafe.freeMemory(atoms);
        }
    }

    /*
     * MUST BE CALLED UNDER AWTLOCK.
     *
     * If *any* window manager is running?
     *
     * According to ICCCM 2.0 section 4.3.
     * WM will acquire ownership of a selection named WM_Sn, where n is
     * the screen number.
     *
     * No selection owner, but, perhaps it is not ICCCM compliant WM
     * (e.g. CDE/Sawfish).
     * Try selecting for SubstructureRedirect, that only one client
     * can select for, and if the request fails, than some other WM is
     * already running.
     *
     * We also treat eXcursion as NO_WM.
     */
    private static boolean isNoWM() {
        /*
         * Quick checks for specific servers.
         */
        String vendor_string = XlibWrapper.ServerVendor(XToolkit.getDisplay());
        if (vendor_string.indexOf("eXcursion") != -1) {
            /*
             * Use NO_WM since in all other aspects eXcursion is like not
             * having a window manager running. I.e. it does not reparent
             * top level shells.
             */
            if (insLog.isLoggable(PlatformLogger.FINE)) {
                insLog.finer("eXcursion means NO_WM");
            }
            return true;
        }

        XSetWindowAttributes substruct = new XSetWindowAttributes();
        try {
            /*
             * Let's check an owner of WM_Sn selection for the default screen.
             */
            final long default_screen_number =
                XlibWrapper.DefaultScreen(XToolkit.getDisplay());
            final String selection_name = "WM_S" + default_screen_number;

            long selection_owner =
                XlibWrapper.XGetSelectionOwner(XToolkit.getDisplay(),
                                               XAtom.get(selection_name).getAtom());
            if (insLog.isLoggable(PlatformLogger.FINE)) {
                insLog.finer("selection owner of " + selection_name
                             + " is " + selection_owner);
            }

            if (selection_owner != XConstants.None) {
                return false;
            }

            winmgr_running = false;
            substruct.set_event_mask(XConstants.SubstructureRedirectMask);

            XToolkit.WITH_XERROR_HANDLER(detectWMHandler);
            XlibWrapper.XChangeWindowAttributes(XToolkit.getDisplay(),
                                                XToolkit.getDefaultRootWindow(),
                                                XConstants.CWEventMask,
                                                substruct.pData);
            XToolkit.RESTORE_XERROR_HANDLER();

            /*
             * If no WM is running then our selection for SubstructureRedirect
             * succeeded and needs to be undone (hey we are *not* a WM ;-).
             */
            if (!winmgr_running) {
                substruct.set_event_mask(0);
                XlibWrapper.XChangeWindowAttributes(XToolkit.getDisplay(),
                                                    XToolkit.getDefaultRootWindow(),
                                                    XConstants.CWEventMask,
                                                    substruct.pData);
                if (insLog.isLoggable(PlatformLogger.FINE)) {
                    insLog.finer("It looks like there is no WM thus NO_WM");
                }
            }

            return !winmgr_running;
        } finally {
            substruct.dispose();
        }
    }

    static XAtom XA_ENLIGHTENMENT_COMMS = new XAtom("ENLIGHTENMENT_COMMS", false);
    /*
     * Helper function for isEnlightenment().
     * Enlightenment uses STRING property for its comms window id.  Gaaa!
     * The property is ENLIGHTENMENT_COMMS, STRING/8 and the string format
     * is "WINID %8x".  Gee, I haven't been using scanf for *ages*... :-)
     */
    static long getECommsWindowIDProperty(long window) {

        if (!XA_ENLIGHTENMENT_COMMS.isInterned()) {
            return 0;
        }

        WindowPropertyGetter getter =
            new WindowPropertyGetter(window, XA_ENLIGHTENMENT_COMMS, 0, 14, false,
                                     XAtom.XA_STRING);
        try {
            int status = getter.execute(XErrorHandler.IgnoreBadWindowHandler.getInstance());
            if (status != XConstants.Success || getter.getData() == 0) {
                return 0;
            }

            if (getter.getActualType() != XAtom.XA_STRING
                || getter.getActualFormat() != 8
                || getter.getNumberOfItems() != 14 || getter.getBytesAfter() != 0)
            {
                return 0;
            }

            // Convert data to String, ASCII
            byte[] bytes = XlibWrapper.getStringBytes(getter.getData());
            String id = new String(bytes);

            log.finer("ENLIGHTENMENT_COMMS is " + id);

            // Parse WINID
            Pattern winIdPat = Pattern.compile("WINID\\s+(\\p{XDigit}{0,8})");
            try {
                Matcher match = winIdPat.matcher(id);
                if (match.matches()) {
                    log.finest("Match group count: " + match.groupCount());
                    String longId = match.group(1);
                    log.finest("Match group 1 " + longId);
                    long winid = Long.parseLong(longId, 16);
                    log.finer("Enlightenment communication window " + winid);
                    return winid;
                } else {
                    log.finer("ENLIGHTENMENT_COMMS has wrong format");
                    return 0;
                }
            } catch (Exception e) {
                if (log.isLoggable(PlatformLogger.FINER)) {
                    e.printStackTrace();
                }
                return 0;
            }
        } finally {
            getter.dispose();
        }
    }

    /*
     * Is Enlightenment WM running?  Congruent to awt_wm_checkAnchor, but
     * uses STRING property peculiar to Enlightenment.
     */
    static boolean isEnlightenment() {

        long root_xref = getECommsWindowIDProperty(XToolkit.getDefaultRootWindow());
        if (root_xref == 0) {
            return false;
        }

        long self_xref = getECommsWindowIDProperty(root_xref);
        if (self_xref != root_xref) {
            return false;
        }

        return true;
    }

    /*
     * Is CDE running?
     *
     * XXX: This is hairy...  CDE is MWM as well.  It seems we simply test
     * for default setup and will be bitten if user changes things...
     *
     * Check for _DT_SM_WINDOW_INFO(_DT_SM_WINDOW_INFO) on root.  Take the
     * second element of the property and check for presence of
     * _DT_SM_STATE_INFO(_DT_SM_STATE_INFO) on that window.
     *
     * XXX: Any header that defines this structures???
     */
    static final XAtom XA_DT_SM_WINDOW_INFO = new XAtom("_DT_SM_WINDOW_INFO", false);
    static final XAtom XA_DT_SM_STATE_INFO = new XAtom("_DT_SM_STATE_INFO", false);
    static boolean isCDE() {

        if (!XA_DT_SM_WINDOW_INFO.isInterned()) {
            log.finer("{0} is not interned", XA_DT_SM_WINDOW_INFO);
            return false;
        }

        WindowPropertyGetter getter =
            new WindowPropertyGetter(XToolkit.getDefaultRootWindow(),
                                     XA_DT_SM_WINDOW_INFO, 0, 2,
                                     false, XA_DT_SM_WINDOW_INFO);
        try {
            int status = getter.execute();
            if (status != XConstants.Success || getter.getData() == 0) {
                log.finer("Getting of _DT_SM_WINDOW_INFO is not successfull");
                return false;
            }
            if (getter.getActualType() != XA_DT_SM_WINDOW_INFO.getAtom()
                || getter.getActualFormat() != 32
                || getter.getNumberOfItems() != 2 || getter.getBytesAfter() != 0)
            {
                log.finer("Wrong format of _DT_SM_WINDOW_INFO");
                return false;
            }

            long wmwin = Native.getWindow(getter.getData(), 1); //unsafe.getInt(getter.getData()+4);

            if (wmwin == 0) {
                log.fine("WARNING: DT_SM_WINDOW_INFO exists but returns zero windows");
                return false;
            }

            /* Now check that this window has _DT_SM_STATE_INFO (ignore contents) */
            if (!XA_DT_SM_STATE_INFO.isInterned()) {
                log.finer("{0} is not interned", XA_DT_SM_STATE_INFO);
                return false;
            }
            WindowPropertyGetter getter2 =
                new WindowPropertyGetter(wmwin, XA_DT_SM_STATE_INFO, 0, 1,
                                         false, XA_DT_SM_STATE_INFO);
            try {
                status = getter2.execute(XErrorHandler.IgnoreBadWindowHandler.getInstance());


                if (status != XConstants.Success || getter2.getData() == 0) {
                    log.finer("Getting of _DT_SM_STATE_INFO is not successfull");
                    return false;
                }
                if (getter2.getActualType() != XA_DT_SM_STATE_INFO.getAtom()
                    || getter2.getActualFormat() != 32)
                {
                    log.finer("Wrong format of _DT_SM_STATE_INFO");
                    return false;
                }

                return true;
            } finally {
                getter2.dispose();
            }
        } finally {
            getter.dispose();
        }
    }

    /*
     * Is MWM running?  (Note that CDE will test positive as well).
     *
     * Check for _MOTIF_WM_INFO(_MOTIF_WM_INFO) on root.  Take the
     * second element of the property and check for presence of
     * _DT_SM_STATE_INFO(_DT_SM_STATE_INFO) on that window.
     */
    static final XAtom XA_MOTIF_WM_INFO = new XAtom("_MOTIF_WM_INFO", false);
    static final XAtom XA_DT_WORKSPACE_CURRENT = new XAtom("_DT_WORKSPACE_CURRENT", false);
    static boolean isMotif() {

        if (!(XA_MOTIF_WM_INFO.isInterned()/* && XA_DT_WORKSPACE_CURRENT.isInterned()*/) ) {
            return false;
        }

        WindowPropertyGetter getter =
            new WindowPropertyGetter(XToolkit.getDefaultRootWindow(),
                                     XA_MOTIF_WM_INFO, 0,
                                     MWMConstants.PROP_MOTIF_WM_INFO_ELEMENTS,
                                     false, XA_MOTIF_WM_INFO);
        try {
            int status = getter.execute();

            if (status != XConstants.Success || getter.getData() == 0) {
                return false;
            }

            if (getter.getActualType() != XA_MOTIF_WM_INFO.getAtom()
                || getter.getActualFormat() != 32
                || getter.getNumberOfItems() != MWMConstants.PROP_MOTIF_WM_INFO_ELEMENTS
                || getter.getBytesAfter() != 0)
            {
                return false;
            }

            long wmwin = Native.getLong(getter.getData(), 1);
            if (wmwin != 0) {
                if (XA_DT_WORKSPACE_CURRENT.isInterned()) {
                    /* Now check that this window has _DT_WORKSPACE_CURRENT */
                    XAtom[] curws = XA_DT_WORKSPACE_CURRENT.getAtomListProperty(wmwin);
                    if (curws.length == 0) {
                        return false;
                    }
                    return true;
                } else {
                    // No DT_WORKSPACE, however in our tests MWM sometimes can be without desktop -
                    // and that is still MWM.  So simply check for the validity of this window
                    // (through WM_STATE property).
                    WindowPropertyGetter state_getter =
                        new WindowPropertyGetter(wmwin,
                                                 XA_WM_STATE,
                                                 0, 1, false,
                                                 XA_WM_STATE);
                    try {
                        if (state_getter.execute() == XConstants.Success &&
                            state_getter.getData() != 0 &&
                            state_getter.getActualType() == XA_WM_STATE.getAtom())
                        {
                            return true;
                        }
                    } finally {
                        state_getter.dispose();
                    }
                }
            }
        } finally {
            getter.dispose();
        }
        return false;
    }

    /*
     * Is Sawfish running?
     */
    static boolean isSawfish() {
        return isNetWMName("Sawfish");
    }

    /*
     * Is KDE2 (KWin) running?
     */
    static boolean isKDE2() {
        return isNetWMName("KWin");
    }

    static boolean isCompiz() {
        return isNetWMName("compiz");
    }

    static boolean isLookingGlass() {
        return isNetWMName("LG3D");
    }

    static boolean isCWM() {
        return isNetWMName("CWM");
    }

    /*
     * Is Metacity running?
     */
    static boolean isMetacity() {
        return isNetWMName("Metacity");
//         || (
//             XA_NET_SUPPORTING_WM_CHECK.
//             getIntProperty(XToolkit.getDefaultRootWindow(), XA_NET_SUPPORTING_WM_CHECK.
//                            getIntProperty(XToolkit.getDefaultRootWindow(), XAtom.XA_CARDINAL)) == 0);
    }

    static boolean isMutter() {
        return isNetWMName("Mutter");
    }

<<<<<<< HEAD
    // TODO: according to wikipedia, compiz is now reparenting. This should
    // probably be updated.
=======
>>>>>>> 339c3d4b
    static boolean isNonReparentingWM() {
        return (XWM.getWMID() == XWM.COMPIZ_WM || XWM.getWMID() == XWM.LG3D_WM || XWM.getWMID() == XWM.CWM_WM);
    }

    /*
     * Prepare IceWM check.
     *
     * The only way to detect IceWM, seems to be by setting
     * _ICEWM_WINOPTHINT(_ICEWM_WINOPTHINT/8) on root and checking if it
     * was immediately deleted by IceWM.
     *
     * But messing with PropertyNotify here is way too much trouble, so
     * approximate the check by setting the property in this function and
     * checking if it still exists later on.
     *
     * Gaa, dirty dances...
     */
    static final XAtom XA_ICEWM_WINOPTHINT = new XAtom("_ICEWM_WINOPTHINT", false);
    static final char opt[] = {
        'A','W','T','_','I','C','E','W','M','_','T','E','S','T','\0',
        'a','l','l','W','o','r','k','s','p','a','c','e','s','\0',
        '0','\0'
    };
    static boolean prepareIsIceWM() {
        /*
         * Choose something innocuous: "AWT_ICEWM_TEST allWorkspaces 0".
         * IceWM expects "class\0option\0arg\0" with zero bytes as delimiters.
         */

        if (!XA_ICEWM_WINOPTHINT.isInterned()) {
            log.finer("{0} is not interned", XA_ICEWM_WINOPTHINT);
            return false;
        }

        XToolkit.awtLock();
        try {
            XToolkit.WITH_XERROR_HANDLER(XErrorHandler.VerifyChangePropertyHandler.getInstance());
            XlibWrapper.XChangePropertyS(XToolkit.getDisplay(), XToolkit.getDefaultRootWindow(),
                                         XA_ICEWM_WINOPTHINT.getAtom(),
                                         XA_ICEWM_WINOPTHINT.getAtom(),
                                         8, XConstants.PropModeReplace,
                                         new String(opt));
            XToolkit.RESTORE_XERROR_HANDLER();

            if (XToolkit.saved_error != null && XToolkit.saved_error.get_error_code() != XConstants.Success) {
                log.finer("Erorr getting XA_ICEWM_WINOPTHINT property");
                return false;
            }
            log.finer("Prepared for IceWM detection");
            return true;
        } finally {
            XToolkit.awtUnlock();
        }
    }

    /*
     * Is IceWM running?
     *
     * Note well: Only call this if awt_wm_prepareIsIceWM succeeded, or a
     * false positive will be reported.
     */
    static boolean isIceWM() {
        if (!XA_ICEWM_WINOPTHINT.isInterned()) {
            log.finer("{0} is not interned", XA_ICEWM_WINOPTHINT);
            return false;
        }

        WindowPropertyGetter getter =
            new WindowPropertyGetter(XToolkit.getDefaultRootWindow(),
                                     XA_ICEWM_WINOPTHINT, 0, 0xFFFF,
                                     true, XA_ICEWM_WINOPTHINT);
        try {
            int status = getter.execute();
            boolean res = (status == XConstants.Success && getter.getActualType() != 0);
            log.finer("Status getting XA_ICEWM_WINOPTHINT: " + !res);
            return !res || isNetWMName("IceWM");
        } finally {
            getter.dispose();
        }
    }

    /*
     * Is OpenLook WM running?
     *
     * This one is pretty lame, but the only property peculiar to OLWM is
     * _SUN_WM_PROTOCOLS(ATOM[]).  Fortunately, olwm deletes it on exit.
     */
    static final XAtom XA_SUN_WM_PROTOCOLS = new XAtom("_SUN_WM_PROTOCOLS", false);
    static boolean isOpenLook() {
        if (!XA_SUN_WM_PROTOCOLS.isInterned()) {
            return false;
        }

        XAtom[] list = XA_SUN_WM_PROTOCOLS.getAtomListProperty(XToolkit.getDefaultRootWindow());
        return (list.length != 0);
    }

    /*
     * Temporary error handler that checks if selecting for
     * SubstructureRedirect failed.
     */
    private static boolean winmgr_running = false;
    private static XErrorHandler detectWMHandler = new XErrorHandler.XBaseErrorHandler() {
        @Override
        public int handleError(long display, XErrorEvent err) {
            if ((err.get_request_code() == XProtocolConstants.X_ChangeWindowAttributes) &&
                (err.get_error_code() == XConstants.BadAccess))
            {
                winmgr_running = true;
                return 0;
            }
            return super.handleError(display, err);
        }
    };

    /*
     * Make an educated guess about running window manager.
     * XXX: ideally, we should detect wm restart.
     */
    static int awt_wmgr = XWM.UNDETERMINED_WM;
    static XWM wm;
    static XWM getWM() {
        if (wm == null) {
            wm = new XWM(awt_wmgr = getWMID()/*XWM.OTHER_WM*/);
        }
        return wm;
    }
    static int getWMID() {
        if (insLog.isLoggable(PlatformLogger.FINEST)) {
            insLog.finest("awt_wmgr = " + awt_wmgr);
        }
        /*
         * Ideally, we should support cases when a different WM is started
         * during a Java app lifetime.
         */

        if (awt_wmgr != XWM.UNDETERMINED_WM) {
            return awt_wmgr;
        }

        XSetWindowAttributes substruct = new XSetWindowAttributes();
        XToolkit.awtLock();
        try {
            if (isNoWM()) {
                awt_wmgr = XWM.NO_WM;
                return awt_wmgr;
            }

            // Initialize _NET protocol - used to detect Window Manager.
            // Later, WM will initialize its own version of protocol
            XNETProtocol l_net_protocol = g_net_protocol = new XNETProtocol();
            l_net_protocol.detect();
            if (log.isLoggable(PlatformLogger.FINE) && l_net_protocol.active()) {
                log.fine("_NET_WM_NAME is " + l_net_protocol.getWMName());
            }
            XWINProtocol win = g_win_protocol = new XWINProtocol();
            win.detect();

            /* actual check for IceWM to follow below */
            boolean doIsIceWM = prepareIsIceWM(); /* and let IceWM to act */

            /*
             * Ok, some WM is out there.  Check which one by testing for
             * "distinguishing" atoms.
             */
            if (isEnlightenment()) {
                awt_wmgr = XWM.ENLIGHTEN_WM;
            } else if (isMetacity()) {
                awt_wmgr = XWM.METACITY_WM;
            } else if (isMutter()) {
                awt_wmgr = XWM.MUTTER_WM;
            } else if (isSawfish()) {
                awt_wmgr = XWM.SAWFISH_WM;
            } else if (isKDE2()) {
                awt_wmgr = XWM.KDE2_WM;
            } else if (isCompiz()) {
                awt_wmgr = XWM.COMPIZ_WM;
            } else if (isLookingGlass()) {
                awt_wmgr = LG3D_WM;
            } else if (isCWM()) {
                awt_wmgr = CWM_WM;
            } else if (doIsIceWM && isIceWM()) {
                awt_wmgr = XWM.ICE_WM;
            }
            /*
             * We don't check for legacy WM when we already know that WM
             * supports WIN or _NET wm spec.
             */
            else if (l_net_protocol.active()) {
                awt_wmgr = XWM.OTHER_WM;
            } else if (win.active()) {
                awt_wmgr = XWM.OTHER_WM;
            }
            /*
             * Check for legacy WMs.
             */
            else if (isCDE()) { /* XXX: must come before isMotif */
                awt_wmgr = XWM.CDE_WM;
            } else if (isMotif()) {
                awt_wmgr = XWM.MOTIF_WM;
            } else if (isOpenLook()) {
                awt_wmgr = XWM.OPENLOOK_WM;
            } else {
                awt_wmgr = XWM.OTHER_WM;
            }

            return awt_wmgr;
        } finally {
            XToolkit.awtUnlock();
            substruct.dispose();
        }
    }


/*****************************************************************************\
 *
 * Size and decoration hints ...
 *
\*****************************************************************************/


    /*
     * Remove size hints specified by the mask.
     * XXX: Why do we need this in the first place???
     */
    static void removeSizeHints(XDecoratedPeer window, long mask) {
        mask &= XUtilConstants.PMaxSize | XUtilConstants.PMinSize;

        XToolkit.awtLock();
        try {
            XSizeHints hints = window.getHints();
            if ((hints.get_flags() & mask) == 0) {
                return;
            }

            hints.set_flags(hints.get_flags() & ~mask);
            if (insLog.isLoggable(PlatformLogger.FINER)) insLog.finer("Setting hints, flags " + XlibWrapper.hintsToString(hints.get_flags()));
            XlibWrapper.XSetWMNormalHints(XToolkit.getDisplay(),
                                          window.getWindow(),
                                          hints.pData);
        } finally {
            XToolkit.awtUnlock();
        }
    }

    /*
     * If MWM_DECOR_ALL bit is set, then the rest of the bit-mask is taken
     * to be subtracted from the decorations.  Normalize decoration spec
     * so that we can map motif decor to something else bit-by-bit in the
     * rest of the code.
     */
    static int normalizeMotifDecor(int decorations) {
        if ((decorations & MWMConstants.MWM_DECOR_ALL) == 0) {
            return decorations;
        }
        int d = MWMConstants.MWM_DECOR_BORDER | MWMConstants.MWM_DECOR_RESIZEH
            | MWMConstants.MWM_DECOR_TITLE
            | MWMConstants.MWM_DECOR_MENU | MWMConstants.MWM_DECOR_MINIMIZE
            | MWMConstants.MWM_DECOR_MAXIMIZE;
        d &= ~decorations;
        return d;
    }

    /*
     * If MWM_FUNC_ALL bit is set, then the rest of the bit-mask is taken
     * to be subtracted from the functions.  Normalize function spec
     * so that we can map motif func to something else bit-by-bit in the
     * rest of the code.
     */
    static int normalizeMotifFunc(int functions) {
        if ((functions & MWMConstants.MWM_FUNC_ALL) == 0) {
            return functions;
        }
        int f = MWMConstants.MWM_FUNC_RESIZE |
                MWMConstants.MWM_FUNC_MOVE |
                MWMConstants.MWM_FUNC_MAXIMIZE |
                MWMConstants.MWM_FUNC_MINIMIZE |
                MWMConstants.MWM_FUNC_CLOSE;
        f &= ~functions;
        return f;
    }

    /*
     * Infer OL properties from MWM decorations.
     * Use _OL_DECOR_DEL(ATOM[]) to remove unwanted ones.
     */
    static void setOLDecor(XWindow window, boolean resizable, int decorations) {
        if (window == null) {
            return;
        }

        XAtomList decorDel = new XAtomList();
        decorations = normalizeMotifDecor(decorations);
        if (insLog.isLoggable(PlatformLogger.FINER)) insLog.finer("Setting OL_DECOR to " + Integer.toBinaryString(decorations));
        if ((decorations & MWMConstants.MWM_DECOR_TITLE) == 0) {
            decorDel.add(XA_OL_DECOR_HEADER);
        }
        if ((decorations & (MWMConstants.MWM_DECOR_RESIZEH | MWMConstants.MWM_DECOR_MAXIMIZE)) == 0) {
            decorDel.add(XA_OL_DECOR_RESIZE);
        }
        if ((decorations & (MWMConstants.MWM_DECOR_MENU |
                            MWMConstants.MWM_DECOR_MAXIMIZE |
                            MWMConstants.MWM_DECOR_MINIMIZE)) == 0)
        {
            decorDel.add(XA_OL_DECOR_CLOSE);
        }
        if (decorDel.size() == 0) {
            insLog.finer("Deleting OL_DECOR");
            XA_OL_DECOR_DEL.DeleteProperty(window);
        } else {
            if (insLog.isLoggable(PlatformLogger.FINER)) insLog.finer("Setting OL_DECOR to " + decorDel);
            XA_OL_DECOR_DEL.setAtomListProperty(window, decorDel);
        }
    }

    /*
     * Set MWM decorations.  Set MWM functions depending on resizability.
     */
    static void setMotifDecor(XWindow window, boolean resizable, int decorations, int functions) {
        /* Apparently some WMs don't implement MWM_*_ALL semantic correctly */
        if ((decorations & MWMConstants.MWM_DECOR_ALL) != 0
            && (decorations != MWMConstants.MWM_DECOR_ALL))
        {
            decorations = normalizeMotifDecor(decorations);
        }
        if ((functions & MWMConstants.MWM_FUNC_ALL) != 0
            && (functions != MWMConstants.MWM_FUNC_ALL))
        {
            functions = normalizeMotifFunc(functions);
        }

        PropMwmHints hints = window.getMWMHints();
        hints.set_flags(hints.get_flags() |
                        MWMConstants.MWM_HINTS_FUNCTIONS |
                        MWMConstants.MWM_HINTS_DECORATIONS);
        hints.set_functions(functions);
        hints.set_decorations(decorations);

        if (stateLog.isLoggable(PlatformLogger.FINER)) stateLog.finer("Setting MWM_HINTS to " + hints);
        window.setMWMHints(hints);
    }

    /*
     * Under some window managers if shell is already mapped, we MUST
     * unmap and later remap in order to effect the changes we make in the
     * window manager decorations.
     *
     * N.B.  This unmapping / remapping of the shell exposes a bug in
     * X/Motif or the Motif Window Manager.  When you attempt to map a
     * widget which is positioned (partially) off-screen, the window is
     * relocated to be entirely on screen. Good idea.  But if both the x
     * and the y coordinates are less than the origin (0,0), the first
     * (re)map will move the window to the origin, and any subsequent
     * (re)map will relocate the window at some other point on the screen.
     * I have written a short Motif test program to discover this bug.
     * This should occur infrequently and it does not cause any real
     * problem.  So for now we'll let it be.
     */
    static boolean needRemap(XDecoratedPeer window) {
        // Don't remap EmbeddedFrame,
        // e.g. for TrayIcon it causes problems.
        return !window.isEmbedded();
    }

    /*
     * Set decoration hints on the shell to wdata->decor adjusted
     * appropriately if not resizable.
     */
    static void setShellDecor(XDecoratedPeer window) {
        int decorations = window.getDecorations();
        int functions = window.getFunctions();
        boolean resizable = window.isResizable();

        if (!resizable) {
            if ((decorations & MWMConstants.MWM_DECOR_ALL) != 0) {
                decorations |= MWMConstants.MWM_DECOR_RESIZEH | MWMConstants.MWM_DECOR_MAXIMIZE;
            } else {
                decorations &= ~(MWMConstants.MWM_DECOR_RESIZEH | MWMConstants.MWM_DECOR_MAXIMIZE);
            }
        }
        setMotifDecor(window, resizable, decorations, functions);
        setOLDecor(window, resizable, decorations);

        /* Some WMs need remap to redecorate the window */
        if (window.isShowing() && needRemap(window)) {
            /*
             * Do the re/mapping at the Xlib level.  Since we essentially
             * work around a WM bug we don't want this hack to be exposed
             * to Intrinsics (i.e. don't mess with grabs, callbacks etc).
             */
            window.xSetVisible(false);
            XToolkit.XSync();
            window.xSetVisible(true);
        }
    }

    /*
     * Make specified shell resizable.
     */
    static void setShellResizable(XDecoratedPeer window) {
        if (insLog.isLoggable(PlatformLogger.FINE)) insLog.fine("Setting shell resizable " + window);
        XToolkit.awtLock();
        try {
            Rectangle shellBounds = window.getShellBounds();
            shellBounds.translate(-window.currentInsets.left, -window.currentInsets.top);
            window.updateSizeHints(window.getDimensions());
            requestWMExtents(window.getWindow());
            XlibWrapper.XMoveResizeWindow(XToolkit.getDisplay(), window.getShell(),
                                          shellBounds.x, shellBounds.y, shellBounds.width, shellBounds.height);
            /* REMINDER: will need to revisit when setExtendedStateBounds is added */
            //Fix for 4320050: Minimum size for java.awt.Frame is not being enforced.
            //We need to update frame's minimum size, not to reset it
            removeSizeHints(window, XUtilConstants.PMaxSize);
            window.updateMinimumSize();

            /* Restore decorations */
            setShellDecor(window);
        } finally {
            XToolkit.awtUnlock();
        }
    }

    /*
     * Make specified shell non-resizable.
     * If justChangeSize is false, update decorations as well.
     * @param shellBounds bounds of the shell window
     */
    static void setShellNotResizable(XDecoratedPeer window, WindowDimensions newDimensions, Rectangle shellBounds,
                                     boolean justChangeSize)
    {
        if (insLog.isLoggable(PlatformLogger.FINE)) insLog.fine("Setting non-resizable shell " + window + ", dimensions " + newDimensions +
                                                       ", shellBounds " + shellBounds +", just change size: " + justChangeSize);
        XToolkit.awtLock();
        try {
            /* Fix min/max size hints at the specified values */
            if (!shellBounds.isEmpty()) {
                window.updateSizeHints(newDimensions);
                requestWMExtents(window.getWindow());
                XToolkit.XSync();
                XlibWrapper.XMoveResizeWindow(XToolkit.getDisplay(), window.getShell(),
                                              shellBounds.x, shellBounds.y, shellBounds.width, shellBounds.height);
            }
            if (!justChangeSize) {  /* update decorations */
                setShellDecor(window);
            }
        } finally {
            XToolkit.awtUnlock();
        }
    }

/*****************************************************************************\
 * Protocols support
 */
    private HashMap<Class<?>, Collection<?>> protocolsMap = new HashMap<Class<?>, Collection<?>>();
    /**
     * Returns all protocols supporting given protocol interface
     */
    <T> Collection<T> getProtocols(Class<T> protocolInterface) {
        Collection<T> res = (Collection<T>) protocolsMap.get(protocolInterface);
        if (res != null) {
            return res;
        } else {
            return new LinkedList<T>();
        }
    }

    private <T> void addProtocol(Class<T> protocolInterface, T protocol) {
        Collection<T> protocols = getProtocols(protocolInterface);
        protocols.add(protocol);
        protocolsMap.put(protocolInterface, protocols);
    }

    boolean supportsDynamicLayout() {
        int wm = getWMID();
        // TODO: does mutter support this? It's a fancy new WM, so it probably
        // does. Confirm and fix this.
        switch (wm) {
          case XWM.ENLIGHTEN_WM:
          case XWM.KDE2_WM:
          case XWM.SAWFISH_WM:
          case XWM.ICE_WM:
          case XWM.METACITY_WM:
              return true;
          case XWM.OPENLOOK_WM:
          case XWM.MOTIF_WM:
          case XWM.CDE_WM:
              return false;
          default:
              return false;
        }
    }


    /**
     * Check if state is supported.
     * Note that a compound state is always reported as not supported.
     * Note also that MAXIMIZED_BOTH is considered not a compound state.
     * Therefore, a compound state is just ICONIFIED | anything else.
     *
     */
    boolean supportsExtendedState(int state) {
        switch (state) {
          case Frame.MAXIMIZED_VERT:
          case Frame.MAXIMIZED_HORIZ:
              /*
               * WMs that talk NET/WIN protocol, but do not support
               * unidirectional maximization.
               */
              if (getWMID() == METACITY_WM) {
                  /* "This is a deliberate policy decision." -hp */
                  return false;
              }
              /* FALLTROUGH */
          case Frame.MAXIMIZED_BOTH:
              for (XStateProtocol proto : getProtocols(XStateProtocol.class)) {
                  if (proto.supportsState(state)) {
                      return true;
                  }
              }
          default:
              return false;
        }
    }

/*****************************************************************************\
 *
 * Reading state from different protocols
 *
\*****************************************************************************/


    int getExtendedState(XWindowPeer window) {
        int state = 0;
        for (XStateProtocol proto : getProtocols(XStateProtocol.class)) {
            state |= proto.getState(window);
        }
        if (state != 0) {
            return state;
        } else {
            return Frame.NORMAL;
        }
    }

/*****************************************************************************\
 *
 * Notice window state change when WM changes a property on the window ...
 *
\*****************************************************************************/


    /*
     * Check if property change is a window state protocol message.
     */
    boolean isStateChange(XDecoratedPeer window, XPropertyEvent e) {
        if (!window.isShowing()) {
            stateLog.finer("Window is not showing");
            return false;
        }

        int wm_state = window.getWMState();
        if (wm_state == XUtilConstants.WithdrawnState) {
            stateLog.finer("WithdrawnState");
            return false;
        } else {
            stateLog.finer("Window WM_STATE is " + wm_state);
        }
        boolean is_state_change = false;
        if (e.get_atom() == XA_WM_STATE.getAtom()) {
            is_state_change = true;
        }

        for (XStateProtocol proto : getProtocols(XStateProtocol.class)) {
            is_state_change |= proto.isStateChange(e);
            stateLog.finest(proto + ": is state changed = " + is_state_change);
        }
        return is_state_change;
    }

    /*
     * Returns current state (including extended) of a given window.
     */
    int getState(XDecoratedPeer window) {
        int res = 0;
        final int wm_state = window.getWMState();
        if (wm_state == XUtilConstants.IconicState) {
            res = Frame.ICONIFIED;
        } else {
            res = Frame.NORMAL;
        }
        res |= getExtendedState(window);
        return res;
    }

/*****************************************************************************\
 *
 * Setting/changing window state ...
 *
\*****************************************************************************/

    /**
     * Moves window to the specified layer, layer is one of the constants defined
     * in XLayerProtocol
     */
    void setLayer(XWindowPeer window, int layer) {
        for (XLayerProtocol proto : getProtocols(XLayerProtocol.class)) {
            if (proto.supportsLayer(layer)) {
                proto.setLayer(window, layer);
            }
        }
        XToolkit.XSync();
    }

    void setExtendedState(XWindowPeer window, int state) {
        for (XStateProtocol proto : getProtocols(XStateProtocol.class)) {
            if (proto.supportsState(state)) {
                proto.setState(window, state);
                break;
            }
        }

        if (!window.isShowing()) {
            /*
             * Purge KWM bits.
             * Not really tested with KWM, only with WindowMaker.
             */
            XToolkit.awtLock();
            try {
                XlibWrapper.XDeleteProperty(XToolkit.getDisplay(),
                                            window.getWindow(),
                                            XA_KWM_WIN_ICONIFIED.getAtom());
                XlibWrapper.XDeleteProperty(XToolkit.getDisplay(),
                                            window.getWindow(),
                                            XA_KWM_WIN_MAXIMIZED.getAtom());
            }
            finally {
                XToolkit.awtUnlock();
            }
        }
        XToolkit.XSync();
    }


    /*
     * Work around for 4775545.
     *
     * If WM exits while the top-level is shaded, the shaded hint remains
     * on the top-level properties.  When WM restarts and sees the shaded
     * window it can reparent it into a "pre-shaded" decoration frame
     * (Metacity does), and our insets logic will go crazy, b/c it will
     * see a huge nagative bottom inset.  There's no clean solution for
     * this, so let's just be weasels and drop the shaded hint if we
     * detect that WM exited.  NB: we are in for a race condition with WM
     * restart here.  NB2: e.g. WindowMaker saves the state in a private
     * property that this code knows nothing about, so this workaround is
     * not effective; other WMs might play similar tricks.
     */
    void unshadeKludge(XDecoratedPeer window) {
        assert(window.isShowing());

        for (XStateProtocol proto : getProtocols(XStateProtocol.class)) {
            proto.unshadeKludge(window);
        }
        XToolkit.XSync();
    }

    static boolean inited = false;
    static void init() {
        if (inited) {
            return;
        }

        initAtoms();
        getWM();
        inited = true;
    }

    void initializeProtocols() {
        XNETProtocol net_protocol = g_net_protocol;
        if (net_protocol != null) {
            if (!net_protocol.active()) {
                net_protocol = null;
            } else {
                if (net_protocol.doStateProtocol()) {
                    addProtocol(XStateProtocol.class, net_protocol);
                }
                if (net_protocol.doLayerProtocol()) {
                    addProtocol(XLayerProtocol.class, net_protocol);
                }
            }
        }

        XWINProtocol win = g_win_protocol;
        if (win != null) {
            if (win.active()) {
                if (win.doStateProtocol()) {
                    addProtocol(XStateProtocol.class, win);
                }
                if (win.doLayerProtocol()) {
                    addProtocol(XLayerProtocol.class, win);
                }
            }
        }
    }

    HashMap storedInsets = new HashMap();
    Insets guessInsets(XDecoratedPeer window) {
        Insets res = (Insets)storedInsets.get(window.getClass());
        if (res == null) {
            switch (WMID) {
              case ENLIGHTEN_WM:
                  res = new Insets(19, 4, 4, 4);
                  break;
              case CDE_WM:
                  res = new Insets(28, 6, 6, 6);
                  break;
              case NO_WM:
              case LG3D_WM:
                  res = zeroInsets;
                  break;
              case MOTIF_WM:
              case OPENLOOK_WM:
              default:
                  res = defaultInsets;
            }
        }
        if (insLog.isLoggable(PlatformLogger.FINEST)) insLog.finest("WM guessed insets: " + res);
        return res;
    }
    /*
     * Some buggy WMs ignore window gravity when processing
     * ConfigureRequest and position window as if the gravity is Static.
     * We work around this in MWindowPeer.pReshape().
     *
     * Starting with 1.5 we have introduced an Environment variable
     * _JAVA_AWT_WM_STATIC_GRAVITY that can be set to indicate to Java
     * explicitly that the WM has this behaviour, example is FVWM.
     */

    static int awtWMStaticGravity = -1;
    static boolean configureGravityBuggy() {

        if (awtWMStaticGravity == -1) {
            awtWMStaticGravity = (XToolkit.getEnv("_JAVA_AWT_WM_STATIC_GRAVITY") != null) ? 1 : 0;
        }

        if (awtWMStaticGravity == 1) {
            return true;
        }

        switch(getWMID()) {
          case XWM.ICE_WM:
              /*
               * See bug #228981 at IceWM's SourceForge pages.
               * Latest stable version 1.0.8-6 still has this problem.
               */
              /**
               * Version 1.2.2 doesn't have this problem
               */
              // Detect IceWM version
              if (g_net_protocol != null) {
                  String wm_name = g_net_protocol.getWMName();
                  Pattern pat = Pattern.compile("^IceWM (\\d+)\\.(\\d+)\\.(\\d+).*$");
                  try {
                      Matcher match = pat.matcher(wm_name);
                      if (match.matches()) {
                          int v1 = Integer.parseInt(match.group(1));
                          int v2 = Integer.parseInt(match.group(2));
                          int v3 = Integer.parseInt(match.group(3));
                          return !(v1 > 1 || (v1 == 1 && (v2 > 2 || (v2 == 2 && v3 >=2))));
                      }
                  } catch (Exception e) {
                      return true;
                  }
              }
              return true;
          case XWM.ENLIGHTEN_WM:
              /* At least E16 is buggy. */
              return true;
          default:
              return false;
        }
    }

    /*
     * @return if WM implements the insets property - returns insets with values
     * specified in that property, null otherwise.
     */
    public static Insets getInsetsFromExtents(long window) {
        if (window == XConstants.None) {
            return null;
        }
        XNETProtocol net_protocol = getWM().getNETProtocol();
        if (net_protocol != null && net_protocol.active()) {
            Insets insets = getInsetsFromProp(window, XA_NET_FRAME_EXTENTS);
            insLog.fine("_NET_FRAME_EXTENTS: {0}", insets);

            if (insets != null) {
                return insets;
            }
        }
        // TODO: figure out if Mutter implements the insets property.
        switch(getWMID()) {
          case XWM.KDE2_WM:
              return getInsetsFromProp(window, XA_KDE_NET_WM_FRAME_STRUT);
          case XWM.ENLIGHTEN_WM:
              return getInsetsFromProp(window, XA_E_FRAME_SIZE);
          default:
              return null;
        }
    }

    /**
     * Helper function reads property of type CARDINAL[4] = { left, right, top, bottom }
     * and converts it to Insets object.
     */
    public static Insets getInsetsFromProp(long window, XAtom atom) {
        if (window == XConstants.None) {
            return null;
        }

        WindowPropertyGetter getter =
            new WindowPropertyGetter(window, atom,
                                     0, 4, false, XAtom.XA_CARDINAL);
        try {
            if (getter.execute() != XConstants.Success
                || getter.getData() == 0
                || getter.getActualType() != XAtom.XA_CARDINAL
                || getter.getActualFormat() != 32)
            {
                return null;
            } else {
                return new Insets((int)Native.getCard32(getter.getData(), 2), // top
                                  (int)Native.getCard32(getter.getData(), 0), // left
                                  (int)Native.getCard32(getter.getData(), 3), // bottom
                                  (int)Native.getCard32(getter.getData(), 1)); // right
            }
        } finally {
            getter.dispose();
        }
    }

    /**
     * Asks WM to fill Frame Extents (insets) for the window.
     */
    public static void requestWMExtents(long window) {
        if (window == XConstants.None) { // not initialized
            return;
        }

        log.fine("Requesting FRAME_EXTENTS");

        XClientMessageEvent msg = new XClientMessageEvent();
        msg.zero();
        msg.set_type(XConstants.ClientMessage);
        msg.set_display(XToolkit.getDisplay());
        msg.set_window(window);
        msg.set_format(32);
        XToolkit.awtLock();
        try {
            XNETProtocol net_protocol = getWM().getNETProtocol();
            if (net_protocol != null && net_protocol.active()) {
                msg.set_message_type(XA_NET_REQUEST_FRAME_EXTENTS.getAtom());
                XlibWrapper.XSendEvent(XToolkit.getDisplay(), XToolkit.getDefaultRootWindow(),
                                       false,
                                       XConstants.SubstructureRedirectMask | XConstants.SubstructureNotifyMask,
                                       msg.getPData());
            }
            if (getWMID() == XWM.KDE2_WM) {
                msg.set_message_type(XA_KDE_NET_WM_FRAME_STRUT.getAtom());
                XlibWrapper.XSendEvent(XToolkit.getDisplay(), XToolkit.getDefaultRootWindow(),
                                       false,
                                       XConstants.SubstructureRedirectMask | XConstants.SubstructureNotifyMask,
                                       msg.getPData());
            }
            // XXX: should we wait for response? XIfEvent() would be useful here :)
        } finally {
            XToolkit.awtUnlock();
            msg.dispose();
        }
    }

    /* syncTopLEvelPos() is necessary to insure that the window manager has in
     * fact moved us to our final position relative to the reParented WM window.
     * We have noted a timing window which our shell has not been moved so we
     * screw up the insets thinking they are 0,0.  Wait (for a limited period of
     * time to let the WM hava a chance to move us.
     * @param window window ID of the shell, assuming it is the window
     * which will NOT have zero coordinates after the complete
     * reparenting
     */
    boolean syncTopLevelPos(long window, XWindowAttributes attrs) {
        int tries = 0;
        XToolkit.awtLock();
        try {
            do {
                XlibWrapper.XGetWindowAttributes(XToolkit.getDisplay(), window, attrs.pData);
                if (attrs.get_x() != 0 || attrs.get_y() != 0) {
                    return true;
                }
                tries++;
                XToolkit.XSync();
            } while (tries < 50);
        }
        finally {
            XToolkit.awtUnlock();
        }
        return false;
    }

    Insets getInsets(XDecoratedPeer win, long window, long parent) {
        /*
         * Unfortunately the concept of "insets" borrowed to AWT
         * from Win32 is *absolutely*, *unbelievably* foreign to
         * X11.  Few WMs provide the size of frame decor
         * (i.e. insets) in a property they set on the client
         * window, so we check if we can get away with just
         * peeking at it.  [Future versions of wm-spec might add a
         * standardized hint for this].
         *
         * Otherwise we do some special casing.  Actually the
         * fallback code ("default" case) seems to cover most of
         * the existing WMs (modulo Reparent/Configure order
         * perhaps?).
         *
         * Fallback code tries to account for the two most common cases:
         *
         * . single reparenting
         *       parent window is the WM frame
         *       [twm, olwm, sawfish]
         *
         * . double reparenting
         *       parent is a lining exactly the size of the client
         *       grandpa is the WM frame
         *       [mwm, e!, kwin, fvwm2 ... ]
         */
        Insets correctWM = XWM.getInsetsFromExtents(window);
        insLog.finer("Got insets from property: {0}", correctWM);

        if (correctWM == null) {
            correctWM = new Insets(0,0,0,0);

            correctWM.top = -1;
            correctWM.left = -1;

            XWindowAttributes lwinAttr = new XWindowAttributes();
            XWindowAttributes pattr = new XWindowAttributes();
            try {
                switch (XWM.getWMID()) {
                  /* should've been done in awt_wm_getInsetsFromProp */
                  case XWM.ENLIGHTEN_WM: {
                      /* enlightenment does double reparenting */
                      syncTopLevelPos(parent, lwinAttr);
                      correctWM.left = lwinAttr.get_x();
                      correctWM.top = lwinAttr.get_y();
                      /*
                       * Now get the actual dimensions of the parent window
                       * resolve the difference.  We can't rely on the left
                       * to be equal to right or bottom...  Enlightment
                       * breaks that assumption.
                       */
                      XlibWrapper.XGetWindowAttributes(XToolkit.getDisplay(),
                                                       XlibUtil.getParentWindow(parent),
                                                       pattr.pData);
                      correctWM.right = pattr.get_width() -
                          (lwinAttr.get_width() + correctWM.left);
                      correctWM.bottom = pattr.get_height() -
                          (lwinAttr.get_height() + correctWM.top);

                      break;
                  }
                  case XWM.ICE_WM: // for 1.2.2.
                  case XWM.KDE2_WM: /* should've been done in getInsetsFromProp */
                  case XWM.CDE_WM:
                  case XWM.MOTIF_WM: {
                      /* these are double reparenting too */
                      if (syncTopLevelPos(parent, lwinAttr)) {
                          correctWM.top = lwinAttr.get_y();
                          correctWM.left = lwinAttr.get_x();
                          correctWM.right = correctWM.left;
                          correctWM.bottom = correctWM.left;
                      } else {
                          return null;
                      }
                      break;
                  }
                  case XWM.SAWFISH_WM:
                  case XWM.OPENLOOK_WM: {
                      /* single reparenting */
                      syncTopLevelPos(window, lwinAttr);
                      correctWM.top    = lwinAttr.get_y();
                      correctWM.left   = lwinAttr.get_x();
                      correctWM.right  = correctWM.left;
                      correctWM.bottom = correctWM.left;
                      break;
                  }
                  case XWM.MUTTER_WM:
                      // TODO: Figure out if Mutter is double reparenting.
                      // For now the fallback code is good enough.
                  case XWM.OTHER_WM:
                  default: {                /* this is very similar to the E! case above */
                      insLog.finest("Getting correct insets for OTHER_WM/default, parent: {0}", parent);
                      syncTopLevelPos(parent, lwinAttr);
                      int status = XlibWrapper.XGetWindowAttributes(XToolkit.getDisplay(),
                                                                    window, lwinAttr.pData);
                      status = XlibWrapper.XGetWindowAttributes(XToolkit.getDisplay(),
                                                                parent, pattr.pData);
                      if (lwinAttr.get_root() == parent) {
                          insLog.finest("our parent is root so insets should be zero");
                          correctWM = new Insets(0, 0, 0, 0);
                          break;
                      }

                      /*
                       * Check for double-reparenting WM.
                       *
                       * If the parent is exactly the same size as the
                       * top-level assume taht it's the "lining" window and
                       * that the grandparent is the actual frame (NB: we
                       * have already handled undecorated windows).
                       *
                       * XXX: what about timing issues that syncTopLevelPos
                       * is supposed to work around?
                       */
                      if (lwinAttr.get_x() == 0 && lwinAttr.get_y() == 0
                          && lwinAttr.get_width()+2*lwinAttr.get_border_width() == pattr.get_width()
                          && lwinAttr.get_height()+2*lwinAttr.get_border_width() == pattr.get_height())
                      {
                          insLog.finest("Double reparenting detected, pattr({2})={0}, lwinAttr({3})={1}",
                                        lwinAttr, pattr, parent, window);
                          lwinAttr.set_x(pattr.get_x());
                          lwinAttr.set_y(pattr.get_y());
                          lwinAttr.set_border_width(lwinAttr.get_border_width()+pattr.get_border_width());

                          final long grand_parent = XlibUtil.getParentWindow(parent);

                          if (grand_parent == lwinAttr.get_root()) {
                              // This is not double-reparenting in a
                              // general sense - we simply don't have
                              // correct insets - return null to try to
                              // get insets later
                              return null;
                          } else {
                              parent = grand_parent;
                              XlibWrapper.XGetWindowAttributes(XToolkit.getDisplay(),
                                                               parent,
                                                               pattr.pData);
                          }
                      }
                      /*
                       * XXX: To be absolutely correct, we'd need to take
                       * parent's border-width into account too, but the
                       * rest of the code is happily unaware about border
                       * widths and inner/outer distinction, so for the time
                       * being, just ignore it.
                       */
                      insLog.finest("Attrs before calculation: pattr({2})={0}, lwinAttr({3})={1}",
                                    lwinAttr, pattr, parent, window);
                      correctWM = new Insets(lwinAttr.get_y() + lwinAttr.get_border_width(),
                                             lwinAttr.get_x() + lwinAttr.get_border_width(),
                                             pattr.get_height() - (lwinAttr.get_y() + lwinAttr.get_height() + 2*lwinAttr.get_border_width()),
                                             pattr.get_width() -  (lwinAttr.get_x() + lwinAttr.get_width() + 2*lwinAttr.get_border_width()));
                      break;
                  } /* default */
                } /* switch (runningWM) */
            } finally {
                lwinAttr.dispose();
                pattr.dispose();
            }
        }
        if (storedInsets.get(win.getClass()) == null) {
            storedInsets.put(win.getClass(), correctWM);
        }
        return correctWM;
    }
    boolean isDesktopWindow( long w ) {
        if (g_net_protocol != null) {
            XAtomList wtype = XAtom.get("_NET_WM_WINDOW_TYPE").getAtomListPropertyList( w );
            return wtype.contains( XAtom.get("_NET_WM_WINDOW_TYPE_DESKTOP") );
        } else {
            return false;
        }
    }

    public XNETProtocol getNETProtocol() {
        return g_net_protocol;
    }

    /**
     * Sets _NET_WN_ICON property on the window using the arrays of
     * raster-data for icons. If icons is null, removes _NET_WM_ICON
     * property.
     * This method invokes XNETProtocol.setWMIcon() for WMs that
     * support NET protocol.
     *
     * @return true if hint was modified successfully, false otherwise
     */
    public boolean setNetWMIcon(XWindowPeer window, java.util.List<XIconInfo> icons) {
        if (g_net_protocol != null && g_net_protocol.active()) {
            g_net_protocol.setWMIcons(window, icons);
            return getWMID() != ICE_WM;
        }
        return false;
    }
}<|MERGE_RESOLUTION|>--- conflicted
+++ resolved
@@ -130,8 +130,6 @@
               return "Compiz";
           case LG3D_WM:
               return "LookingGlass";
-          case MUTTER_WM:
-              return "Mutter";
           case CWM_WM:
               return "CWM";
           case MUTTER_WM:
@@ -582,11 +580,6 @@
         return isNetWMName("Mutter");
     }
 
-<<<<<<< HEAD
-    // TODO: according to wikipedia, compiz is now reparenting. This should
-    // probably be updated.
-=======
->>>>>>> 339c3d4b
     static boolean isNonReparentingWM() {
         return (XWM.getWMID() == XWM.COMPIZ_WM || XWM.getWMID() == XWM.LG3D_WM || XWM.getWMID() == XWM.CWM_WM);
     }
