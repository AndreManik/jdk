/*
 * Copyright (c) 1997, 2011, Oracle and/or its affiliates. All rights reserved.
 * DO NOT ALTER OR REMOVE COPYRIGHT NOTICES OR THIS FILE HEADER.
 *
 * This code is free software; you can redistribute it and/or modify it
 * under the terms of the GNU General Public License version 2 only, as
 * published by the Free Software Foundation.  Oracle designates this
 * particular file as subject to the "Classpath" exception as provided
 * by Oracle in the LICENSE file that accompanied this code.
 *
 * This code is distributed in the hope that it will be useful, but WITHOUT
 * ANY WARRANTY; without even the implied warranty of MERCHANTABILITY or
 * FITNESS FOR A PARTICULAR PURPOSE.  See the GNU General Public License
 * version 2 for more details (a copy is included in the LICENSE file that
 * accompanied this code).
 *
 * You should have received a copy of the GNU General Public License version
 * 2 along with this work; if not, write to the Free Software Foundation,
 * Inc., 51 Franklin St, Fifth Floor, Boston, MA 02110-1301 USA.
 *
 * Please contact Oracle, 500 Oracle Parkway, Redwood Shores, CA 94065 USA
 * or visit www.oracle.com if you need additional information or have any
 * questions.
 */

#include <errno.h>
#include <netinet/in.h>
#include <stdlib.h>
#include <string.h>
#include <sys/types.h>
#include <sys/socket.h>

#ifdef __solaris__
#include <fcntl.h>
#endif
#ifdef __linux__
#include <unistd.h>
#include <sys/sysctl.h>
#include <sys/utsname.h>
#include <netinet/ip.h>

#define IPV6_MULTICAST_IF 17
#ifndef SO_BSDCOMPAT
#define SO_BSDCOMPAT  14
#endif
#endif

#ifndef IPTOS_TOS_MASK
#define IPTOS_TOS_MASK 0x1e
#endif
#ifndef IPTOS_PREC_MASK
#define IPTOS_PREC_MASK 0xe0
#endif

#include "jvm.h"
#include "jni_util.h"
#include "net_util.h"

#include "java_net_SocketOptions.h"
#include "java_net_PlainDatagramSocketImpl.h"
#include "java_net_NetworkInterface.h"
/************************************************************************
 * PlainDatagramSocketImpl
 */

static jfieldID IO_fd_fdID;

static jfieldID pdsi_fdID;
static jfieldID pdsi_timeoutID;
static jfieldID pdsi_trafficClassID;
static jfieldID pdsi_localPortID;
static jfieldID pdsi_connected;
static jfieldID pdsi_connectedAddress;
static jfieldID pdsi_connectedPort;

#ifdef __linux__
static jboolean isOldKernel;
#endif

#if defined(__linux__) && defined(AF_INET6)
static jfieldID pdsi_multicastInterfaceID;
static jfieldID pdsi_loopbackID;
static jfieldID pdsi_ttlID;
#endif

extern void setDefaultScopeID(JNIEnv *env, struct sockaddr *him);
extern int getDefaultScopeID(JNIEnv *env);

/*
 * Returns a java.lang.Integer based on 'i'
 */
static jobject createInteger(JNIEnv *env, int i) {
    static jclass i_class;
    static jmethodID i_ctrID;

    if (i_class == NULL) {
        jclass c = (*env)->FindClass(env, "java/lang/Integer");
        CHECK_NULL_RETURN(c, NULL);
        i_ctrID = (*env)->GetMethodID(env, c, "<init>", "(I)V");
        CHECK_NULL_RETURN(i_ctrID, NULL);
        i_class = (*env)->NewGlobalRef(env, c);
        CHECK_NULL_RETURN(i_class, NULL);
    }

    return ( (*env)->NewObject(env, i_class, i_ctrID, i) );
}

/*
 * Returns a java.lang.Boolean based on 'b'
 */
static jobject createBoolean(JNIEnv *env, int b) {
    static jclass b_class;
    static jmethodID b_ctrID;

    if (b_class == NULL) {
        jclass c = (*env)->FindClass(env, "java/lang/Boolean");
        CHECK_NULL_RETURN(c, NULL);
        b_ctrID = (*env)->GetMethodID(env, c, "<init>", "(Z)V");
        CHECK_NULL_RETURN(b_ctrID, NULL);
        b_class = (*env)->NewGlobalRef(env, c);
        CHECK_NULL_RETURN(b_class, NULL);
    }

    return( (*env)->NewObject(env, b_class, b_ctrID, (jboolean)(b!=0)) );
}


/*
 * Returns the fd for a PlainDatagramSocketImpl or -1
 * if closed.
 */
static int getFD(JNIEnv *env, jobject this) {
    jobject fdObj = (*env)->GetObjectField(env, this, pdsi_fdID);
    if (fdObj == NULL) {
        return -1;
    }
    return (*env)->GetIntField(env, fdObj, IO_fd_fdID);
}


/*
 * Class:     java_net_PlainDatagramSocketImpl
 * Method:    init
 * Signature: ()V
 */
JNIEXPORT void JNICALL
Java_java_net_PlainDatagramSocketImpl_init(JNIEnv *env, jclass cls) {

#ifdef __linux__
    struct utsname sysinfo;
#endif
    pdsi_fdID = (*env)->GetFieldID(env, cls, "fd",
                                   "Ljava/io/FileDescriptor;");
    CHECK_NULL(pdsi_fdID);
    pdsi_timeoutID = (*env)->GetFieldID(env, cls, "timeout", "I");
    CHECK_NULL(pdsi_timeoutID);
    pdsi_trafficClassID = (*env)->GetFieldID(env, cls, "trafficClass", "I");
    CHECK_NULL(pdsi_trafficClassID);
    pdsi_localPortID = (*env)->GetFieldID(env, cls, "localPort", "I");
    CHECK_NULL(pdsi_localPortID);
    pdsi_connected = (*env)->GetFieldID(env, cls, "connected", "Z");
    CHECK_NULL(pdsi_connected);
    pdsi_connectedAddress = (*env)->GetFieldID(env, cls, "connectedAddress",
                                               "Ljava/net/InetAddress;");
    CHECK_NULL(pdsi_connectedAddress);
    pdsi_connectedPort = (*env)->GetFieldID(env, cls, "connectedPort", "I");
    CHECK_NULL(pdsi_connectedPort);

    IO_fd_fdID = NET_GetFileDescriptorID(env);
    CHECK_NULL(IO_fd_fdID);

    Java_java_net_InetAddress_init(env, 0);
    Java_java_net_Inet4Address_init(env, 0);
    Java_java_net_Inet6Address_init(env, 0);
    Java_java_net_NetworkInterface_init(env, 0);

#ifdef __linux__
    /*
     * We need to determine if this is a 2.2 kernel.
     */
    if (uname(&sysinfo) == 0) {
        sysinfo.release[3] = '\0';
        isOldKernel = (strcmp(sysinfo.release, "2.2") == 0);
    } else {
        /*
         * uname failed - move to plan B and examine /proc/version
         * If this fails assume that /proc has changed and that
         * this must be new /proc format and hence new kernel.
         */
        FILE *fP;
        isOldKernel = JNI_FALSE;
        if ((fP = fopen("/proc/version", "r")) != NULL) {
            char ver[25];
            if (fgets(ver, sizeof(ver), fP) != NULL) {
                isOldKernel = (strstr(ver, "2.2.") != NULL);
            }
            fclose(fP);
        }
    }

#ifdef AF_INET6
    pdsi_multicastInterfaceID = (*env)->GetFieldID(env, cls, "multicastInterface", "I");
    CHECK_NULL(pdsi_multicastInterfaceID);
    pdsi_loopbackID = (*env)->GetFieldID(env, cls, "loopbackMode", "Z");
    CHECK_NULL(pdsi_loopbackID);
    pdsi_ttlID = (*env)->GetFieldID(env, cls, "ttl", "I");
    CHECK_NULL(pdsi_ttlID);
#endif

#endif

}

/*
 * Class:     java_net_PlainDatagramSocketImpl
 * Method:    bind
 * Signature: (ILjava/net/InetAddress;)V
 */
JNIEXPORT void JNICALL
Java_java_net_PlainDatagramSocketImpl_bind0(JNIEnv *env, jobject this,
                                           jint localport, jobject iaObj) {
    /* fdObj is the FileDescriptor field on this */
    jobject fdObj = (*env)->GetObjectField(env, this, pdsi_fdID);
    /* fd is an int field on fdObj */
    int fd;
    int len = 0;
    SOCKADDR him;

    if (IS_NULL(fdObj)) {
        JNU_ThrowByName(env, JNU_JAVANETPKG "SocketException",
                        "Socket closed");
        return;
    } else {
        fd = (*env)->GetIntField(env, fdObj, IO_fd_fdID);
    }

    if (IS_NULL(iaObj)) {
        JNU_ThrowNullPointerException(env, "iaObj is null.");
        return;
    }

    /* bind */
    if (NET_InetAddressToSockaddr(env, iaObj, localport, (struct sockaddr *)&him, &len, JNI_TRUE) != 0) {
      return;
    }
    setDefaultScopeID(env, (struct sockaddr *)&him);

    if (NET_Bind(fd, (struct sockaddr *)&him, len) < 0)  {
        if (errno == EADDRINUSE || errno == EADDRNOTAVAIL ||
            errno == EPERM || errno == EACCES) {
            NET_ThrowByNameWithLastError(env, JNU_JAVANETPKG "BindException",
                            "Bind failed");
        } else {
            NET_ThrowByNameWithLastError(env, JNU_JAVANETPKG "SocketException",
                            "Bind failed");
        }
        return;
    }

    /* intialize the local port */
    if (localport == 0) {
        /* Now that we're a connected socket, let's extract the port number
         * that the system chose for us and store it in the Socket object.
         */
        if (JVM_GetSockName(fd, (struct sockaddr *)&him, &len) == -1) {
            NET_ThrowByNameWithLastError(env, JNU_JAVANETPKG "SocketException",
                            "Error getting socket name");
            return;
        }

        localport = NET_GetPortFromSockaddr((struct sockaddr *)&him);

        (*env)->SetIntField(env, this, pdsi_localPortID, localport);
    } else {
        (*env)->SetIntField(env, this, pdsi_localPortID, localport);
    }
}

/*
 * Class:     java_net_PlainDatagramSocketImpl
 * Method:    connect0
 * Signature: (Ljava/net/InetAddress;I)V
 */
JNIEXPORT void JNICALL
Java_java_net_PlainDatagramSocketImpl_connect0(JNIEnv *env, jobject this,
                                               jobject address, jint port) {
    /* The object's field */
    jobject fdObj = (*env)->GetObjectField(env, this, pdsi_fdID);
    /* The fdObj'fd */
    jint fd;
    /* The packetAddress address, family and port */
    SOCKADDR rmtaddr;
    int len = 0;

    if (IS_NULL(fdObj)) {
        JNU_ThrowByName(env, JNU_JAVANETPKG "SocketException",
                        "Socket closed");
        return;
    }
    fd = (*env)->GetIntField(env, fdObj, IO_fd_fdID);

    if (IS_NULL(address)) {
        JNU_ThrowNullPointerException(env, "address");
        return;
    }

    if (NET_InetAddressToSockaddr(env, address, port, (struct sockaddr *)&rmtaddr, &len, JNI_TRUE) != 0) {
      return;
    }

#ifdef __linux__
    if (isOldKernel) {
        int t = 0;
        setsockopt(fd, SOL_SOCKET, SO_BSDCOMPAT, (char*) &t, sizeof(int));
    } else
#endif
    setDefaultScopeID(env, (struct sockaddr *)&rmtaddr);
    {
        if (JVM_Connect(fd, (struct sockaddr *)&rmtaddr, len) == -1) {
            NET_ThrowByNameWithLastError(env, JNU_JAVANETPKG "ConnectException",
                            "Connect failed");
            return;
        }
    }
}

/*
 * Class:     java_net_PlainDatagramSocketImpl
 * Method:    disconnect0
 * Signature: ()V
 */
JNIEXPORT void JNICALL
Java_java_net_PlainDatagramSocketImpl_disconnect0(JNIEnv *env, jobject this, jint family) {
    /* The object's field */
    jobject fdObj = (*env)->GetObjectField(env, this, pdsi_fdID);
    /* The fdObj'fd */
    jint fd;

#if defined(__linux__) || defined(_ALLBSD_SOURCE)
    SOCKADDR addr;
    int len;
#endif

    if (IS_NULL(fdObj)) {
        return;
    }
    fd = (*env)->GetIntField(env, fdObj, IO_fd_fdID);

#if defined(__linux__) || defined(_ALLBSD_SOURCE)
#ifdef __linux__
    if (isOldKernel) {
        int t = 1;
        setsockopt(fd, SOL_SOCKET, SO_BSDCOMPAT, (char*) &t, sizeof(int));
    } else {
#endif /* __linux__ */
        memset(&addr, 0, sizeof(addr));
#ifdef AF_INET6
        if (ipv6_available()) {
            struct sockaddr_in6 *him6 = (struct sockaddr_in6 *)&addr;
            him6->sin6_family = AF_UNSPEC;
            len = sizeof(struct sockaddr_in6);
        } else
#endif
        {
            struct sockaddr_in *him4 = (struct sockaddr_in*)&addr;
            him4->sin_family = AF_UNSPEC;
            len = sizeof(struct sockaddr_in);
        }
        JVM_Connect(fd, (struct sockaddr *)&addr, len);

#ifdef __linux__
        // After disconnecting a UDP socket, Linux kernel will set
        // local port to zero if the port number comes from implicit
        // bind. Successive send/recv on the same socket will fail.
        // So bind again with former port number here.
        int localPort = 0;
        if (JVM_GetSockName(fd, (struct sockaddr *)&addr, &len) == -1) {
            return;
        }
        localPort = NET_GetPortFromSockaddr((struct sockaddr *)&addr);
        if (localPort == 0) {
            localPort = (*env)->GetIntField(env, this, pdsi_localPortID);
#ifdef AF_INET6
            if (((struct sockaddr*)&addr)->sa_family == AF_INET6) {
                ((struct sockaddr_in6*)&addr)->sin6_port = htons(localPort);
            } else
#endif /* AF_INET6 */
            {
                ((struct sockaddr_in*)&addr)->sin_port = htons(localPort);
            }
            NET_Bind(fd, (struct sockaddr *)&addr, len);
        }
    }
#endif
#else
    JVM_Connect(fd, 0, 0);
#endif
}

/*
 * Class:     java_net_PlainDatagramSocketImpl
 * Method:    send
 * Signature: (Ljava/net/DatagramPacket;)V
 */
JNIEXPORT void JNICALL
Java_java_net_PlainDatagramSocketImpl_send(JNIEnv *env, jobject this,
                                           jobject packet) {

    char BUF[MAX_BUFFER_LEN];
    char *fullPacket = NULL;
    int ret, mallocedPacket = JNI_FALSE;
    /* The object's field */
    jobject fdObj = (*env)->GetObjectField(env, this, pdsi_fdID);
    jint trafficClass = (*env)->GetIntField(env, this, pdsi_trafficClassID);

    jbyteArray packetBuffer;
    jobject packetAddress;
    jint packetBufferOffset, packetBufferLen, packetPort;
    jboolean connected;

    /* The fdObj'fd */
    jint fd;

    SOCKADDR rmtaddr, *rmtaddrP=&rmtaddr;
    int len;

    if (IS_NULL(fdObj)) {
        JNU_ThrowByName(env, JNU_JAVANETPKG "SocketException",
                        "Socket closed");
        return;
    }
    fd = (*env)->GetIntField(env, fdObj, IO_fd_fdID);

    if (IS_NULL(packet)) {
        JNU_ThrowNullPointerException(env, "packet");
        return;
    }

    connected = (*env)->GetBooleanField(env, this, pdsi_connected);

    packetBuffer = (*env)->GetObjectField(env, packet, dp_bufID);
    packetAddress = (*env)->GetObjectField(env, packet, dp_addressID);
    if (IS_NULL(packetBuffer) || IS_NULL(packetAddress)) {
        JNU_ThrowNullPointerException(env, "null buffer || null address");
        return;
    }

    packetBufferOffset = (*env)->GetIntField(env, packet, dp_offsetID);
    packetBufferLen = (*env)->GetIntField(env, packet, dp_lengthID);

#ifdef __linux__
    if (connected && !isOldKernel) {
#else
    if (connected) {
#endif
        /* arg to NET_Sendto () null in this case */
        len = 0;
        rmtaddrP = 0;
    } else {
        packetPort = (*env)->GetIntField(env, packet, dp_portID);
        if (NET_InetAddressToSockaddr(env, packetAddress, packetPort, (struct sockaddr *)&rmtaddr, &len, JNI_TRUE) != 0) {
          return;
        }
    }
    setDefaultScopeID(env, (struct sockaddr *)&rmtaddr);

    if (packetBufferLen > MAX_BUFFER_LEN) {
        /* When JNI-ifying the JDK's IO routines, we turned
         * read's and write's of byte arrays of size greater
         * than 2048 bytes into several operations of size 2048.
         * This saves a malloc()/memcpy()/free() for big
         * buffers.  This is OK for file IO and TCP, but that
         * strategy violates the semantics of a datagram protocol.
         * (one big send) != (several smaller sends).  So here
         * we *must* alloc the buffer.  Note it needn't be bigger
         * than 65,536 (0xFFFF) the max size of an IP packet.
         * Anything bigger should be truncated anyway.
         *
         * We may want to use a smarter allocation scheme at some
         * point.
         */
        if (packetBufferLen > MAX_PACKET_LEN) {
            packetBufferLen = MAX_PACKET_LEN;
        }
        fullPacket = (char *)malloc(packetBufferLen);

        if (!fullPacket) {
            JNU_ThrowOutOfMemoryError(env, "Send buffer native heap allocation failed");
            return;
        } else {
            mallocedPacket = JNI_TRUE;
        }
    } else {
        fullPacket = &(BUF[0]);
    }

    (*env)->GetByteArrayRegion(env, packetBuffer, packetBufferOffset, packetBufferLen,
                               (jbyte *)fullPacket);
#ifdef AF_INET6
    if (trafficClass != 0 && ipv6_available()) {
        NET_SetTrafficClass((struct sockaddr *)&rmtaddr, trafficClass);
    }
#endif /* AF_INET6 */


    /*
     * Send the datagram.
     *
     * If we are connected it's possible that sendto will return
     * ECONNREFUSED indicating that an ICMP port unreachable has
     * received.
     */
    ret = NET_SendTo(fd, fullPacket, packetBufferLen, 0,
                     (struct sockaddr *)rmtaddrP, len);

    if (ret < 0) {
        switch (ret) {
            case JVM_IO_ERR :
                if (errno == ECONNREFUSED) {
                    JNU_ThrowByName(env, JNU_JAVANETPKG "PortUnreachableException",
                            "ICMP Port Unreachable");
                } else {
                    NET_ThrowByNameWithLastError(env, "java/io/IOException", "sendto failed");
                }
                break;

            case JVM_IO_INTR:
                JNU_ThrowByName(env, "java/io/InterruptedIOException",
                                "operation interrupted");
                break;
        }
    }

    if (mallocedPacket) {
        free(fullPacket);
    }
    return;
}

/*
 * Class:     java_net_PlainDatagramSocketImpl
 * Method:    peek
 * Signature: (Ljava/net/InetAddress;)I
 */
JNIEXPORT jint JNICALL
Java_java_net_PlainDatagramSocketImpl_peek(JNIEnv *env, jobject this,
                                           jobject addressObj) {

    jobject fdObj = (*env)->GetObjectField(env, this, pdsi_fdID);
    jint timeout = (*env)->GetIntField(env, this, pdsi_timeoutID);
    jint fd;
    ssize_t n;
    SOCKADDR remote_addr;
    int len;
    char buf[1];
    jint family;
    jobject iaObj;
    int port;
    if (IS_NULL(fdObj)) {
        JNU_ThrowByName(env, JNU_JAVANETPKG "SocketException", "Socket closed");
        return -1;
    } else {
        fd = (*env)->GetIntField(env, fdObj, IO_fd_fdID);
    }
    if (IS_NULL(addressObj)) {
        JNU_ThrowNullPointerException(env, "Null address in peek()");
    }
    if (timeout) {
        int ret = NET_Timeout(fd, timeout);
        if (ret == 0) {
            JNU_ThrowByName(env, JNU_JAVANETPKG "SocketTimeoutException",
                            "Peek timed out");
            return ret;
        } else if (ret == JVM_IO_ERR) {
            if (errno == EBADF) {
                 JNU_ThrowByName(env, JNU_JAVANETPKG "SocketException", "Socket closed");
            } else {
                 NET_ThrowByNameWithLastError(env, JNU_JAVANETPKG "SocketException", "Peek failed");
            }
            return ret;
        } else if (ret == JVM_IO_INTR) {
            JNU_ThrowByName(env, JNU_JAVAIOPKG "InterruptedIOException",
                            "operation interrupted");
            return ret; /* WARNING: SHOULD WE REALLY RETURN -2??? */
        }
    }

    len = SOCKADDR_LEN;
    n = NET_RecvFrom(fd, buf, 1, MSG_PEEK,
                     (struct sockaddr *)&remote_addr, &len);

    if (n == JVM_IO_ERR) {

#ifdef __solaris__
        if (errno == ECONNREFUSED) {
            int orig_errno = errno;
            (void) recv(fd, buf, 1, 0);
            errno = orig_errno;
        }
#endif
        if (errno == ECONNREFUSED) {
            JNU_ThrowByName(env, JNU_JAVANETPKG "PortUnreachableException",
                            "ICMP Port Unreachable");
        } else {
            if (errno == EBADF) {
                 JNU_ThrowByName(env, JNU_JAVANETPKG "SocketException", "Socket closed");
            } else {
                 NET_ThrowByNameWithLastError(env, JNU_JAVANETPKG "SocketException", "Peek failed");
            }
        }
        return 0;
    } else if (n == JVM_IO_INTR) {
        JNU_ThrowByName(env, "java/io/InterruptedIOException", 0);
        return 0;
    }

    iaObj = NET_SockaddrToInetAddress(env, (struct sockaddr *)&remote_addr, &port);
#ifdef AF_INET6
    family = (*env)->GetIntField(env, iaObj, ia_familyID) == IPv4?
        AF_INET : AF_INET6;
#else
    family = AF_INET;
#endif
    if (family == AF_INET) { /* this api can't handle IPV6 addresses */
        int address = (*env)->GetIntField(env, iaObj, ia_addressID);
        (*env)->SetIntField(env, addressObj, ia_addressID, address);
    }
    return port;
}

JNIEXPORT jint JNICALL
Java_java_net_PlainDatagramSocketImpl_peekData(JNIEnv *env, jobject this,
                                           jobject packet) {

    char BUF[MAX_BUFFER_LEN];
    char *fullPacket = NULL;
    int mallocedPacket = JNI_FALSE;
    jobject fdObj = (*env)->GetObjectField(env, this, pdsi_fdID);
    jint timeout = (*env)->GetIntField(env, this, pdsi_timeoutID);

    jbyteArray packetBuffer;
    jint packetBufferOffset, packetBufferLen;

    int fd;

    int n;
    SOCKADDR remote_addr;
    int len;
    int port;

    if (IS_NULL(fdObj)) {
        JNU_ThrowByName(env, JNU_JAVANETPKG "SocketException",
                        "Socket closed");
        return -1;
    }

    fd = (*env)->GetIntField(env, fdObj, IO_fd_fdID);

    if (IS_NULL(packet)) {
        JNU_ThrowNullPointerException(env, "packet");
        return -1;
    }

    packetBuffer = (*env)->GetObjectField(env, packet, dp_bufID);
    if (IS_NULL(packetBuffer)) {
        JNU_ThrowNullPointerException(env, "packet buffer");
        return -1;
    }
    packetBufferOffset = (*env)->GetIntField(env, packet, dp_offsetID);
    packetBufferLen = (*env)->GetIntField(env, packet, dp_bufLengthID);
    if (timeout) {
        int ret = NET_Timeout(fd, timeout);
        if (ret == 0) {
            JNU_ThrowByName(env, JNU_JAVANETPKG "SocketTimeoutException",
                            "Receive timed out");
            return -1;
        } else if (ret == JVM_IO_ERR) {
#ifdef __linux__
            if (errno == EBADF) {
                JNU_ThrowByName(env, JNU_JAVANETPKG "SocketException", "Socket closed");
            } else {
                NET_ThrowByNameWithLastError(env, JNU_JAVANETPKG "SocketException", "Receive failed");
            }
#else
            JNU_ThrowByName(env, JNU_JAVANETPKG "SocketException", "Socket closed");
#endif
            return -1;
        } else if (ret == JVM_IO_INTR) {
            JNU_ThrowByName(env, JNU_JAVAIOPKG "InterruptedIOException",
                            "operation interrupted");
            return -1;
        }
    }

    if (packetBufferLen > MAX_BUFFER_LEN) {

        /* When JNI-ifying the JDK's IO routines, we turned
         * read's and write's of byte arrays of size greater
         * than 2048 bytes into several operations of size 2048.
         * This saves a malloc()/memcpy()/free() for big
         * buffers.  This is OK for file IO and TCP, but that
         * strategy violates the semantics of a datagram protocol.
         * (one big send) != (several smaller sends).  So here
         * we *must* alloc the buffer.  Note it needn't be bigger
         * than 65,536 (0xFFFF) the max size of an IP packet.
         * anything bigger is truncated anyway.
         *
         * We may want to use a smarter allocation scheme at some
         * point.
         */
        if (packetBufferLen > MAX_PACKET_LEN) {
            packetBufferLen = MAX_PACKET_LEN;
        }
        fullPacket = (char *)malloc(packetBufferLen);

        if (!fullPacket) {
            JNU_ThrowOutOfMemoryError(env, "Peek buffer native heap allocation failed");
            return -1;
        } else {
            mallocedPacket = JNI_TRUE;
        }
    } else {
        fullPacket = &(BUF[0]);
    }

    len = SOCKADDR_LEN;
    n = NET_RecvFrom(fd, fullPacket, packetBufferLen, MSG_PEEK,
                     (struct sockaddr *)&remote_addr, &len);
    /* truncate the data if the packet's length is too small */
    if (n > packetBufferLen) {
        n = packetBufferLen;
    }
    if (n == JVM_IO_ERR) {

#ifdef __solaris__
        if (errno == ECONNREFUSED) {
            int orig_errno = errno;
            (void) recv(fd, fullPacket, 1, 0);
            errno = orig_errno;
        }
#endif
        (*env)->SetIntField(env, packet, dp_offsetID, 0);
        (*env)->SetIntField(env, packet, dp_lengthID, 0);
        if (errno == ECONNREFUSED) {
            JNU_ThrowByName(env, JNU_JAVANETPKG "PortUnreachableException",
                            "ICMP Port Unreachable");
        } else {
            if (errno == EBADF) {
                 JNU_ThrowByName(env, JNU_JAVANETPKG "SocketException", "Socket closed");
            } else {
                 NET_ThrowByNameWithLastError(env, JNU_JAVANETPKG "SocketException", "Receive failed");
            }
        }
    } else if (n == JVM_IO_INTR) {
        (*env)->SetIntField(env, packet, dp_offsetID, 0);
        (*env)->SetIntField(env, packet, dp_lengthID, 0);
        JNU_ThrowByName(env, JNU_JAVAIOPKG "InterruptedIOException",
                        "operation interrupted");
    } else {
        /*
         * success - fill in received address...
         *
         * REMIND: Fill in an int on the packet, and create inetadd
         * object in Java, as a performance improvement. Also
         * construct the inetadd object lazily.
         */

        jobject packetAddress;

        /*
         * Check if there is an InetAddress already associated with this
         * packet. If so we check if it is the same source address. We
         * can't update any existing InetAddress because it is immutable
         */
        packetAddress = (*env)->GetObjectField(env, packet, dp_addressID);
        if (packetAddress != NULL) {
            if (!NET_SockaddrEqualsInetAddress(env, (struct sockaddr *)&remote_addr, packetAddress)) {
                /* force a new InetAddress to be created */
                packetAddress = NULL;
            }
        }
        if (packetAddress == NULL) {
            packetAddress = NET_SockaddrToInetAddress(env, (struct sockaddr *)&remote_addr, &port);
            /* stuff the new Inetaddress in the packet */
            (*env)->SetObjectField(env, packet, dp_addressID, packetAddress);
        } else {
            /* only get the new port number */
            port = NET_GetPortFromSockaddr((struct sockaddr *)&remote_addr);
        }
        /* and fill in the data, remote address/port and such */
        (*env)->SetByteArrayRegion(env, packetBuffer, packetBufferOffset, n,
                                   (jbyte *)fullPacket);
        (*env)->SetIntField(env, packet, dp_portID, port);
        (*env)->SetIntField(env, packet, dp_lengthID, n);
    }

    if (mallocedPacket) {
        free(fullPacket);
    }
    return port;
}

/*
 * Class:     java_net_PlainDatagramSocketImpl
 * Method:    receive
 * Signature: (Ljava/net/DatagramPacket;)V
 */
JNIEXPORT void JNICALL
Java_java_net_PlainDatagramSocketImpl_receive0(JNIEnv *env, jobject this,
                                              jobject packet) {

    char BUF[MAX_BUFFER_LEN];
    char *fullPacket = NULL;
    int mallocedPacket = JNI_FALSE;
    jobject fdObj = (*env)->GetObjectField(env, this, pdsi_fdID);
    jint timeout = (*env)->GetIntField(env, this, pdsi_timeoutID);

    jbyteArray packetBuffer;
    jint packetBufferOffset, packetBufferLen;

    int fd;

    int n;
    SOCKADDR remote_addr;
    int len;
    jboolean retry;
#ifdef __linux__
    jboolean connected = JNI_FALSE;
    jobject connectedAddress = NULL;
    jint connectedPort = 0;
    jlong prevTime = 0;
#endif

    if (IS_NULL(fdObj)) {
        JNU_ThrowByName(env, JNU_JAVANETPKG "SocketException",
                        "Socket closed");
        return;
    }

    fd = (*env)->GetIntField(env, fdObj, IO_fd_fdID);

    if (IS_NULL(packet)) {
        JNU_ThrowNullPointerException(env, "packet");
        return;
    }

    packetBuffer = (*env)->GetObjectField(env, packet, dp_bufID);
    if (IS_NULL(packetBuffer)) {
        JNU_ThrowNullPointerException(env, "packet buffer");
        return;
    }
    packetBufferOffset = (*env)->GetIntField(env, packet, dp_offsetID);
    packetBufferLen = (*env)->GetIntField(env, packet, dp_bufLengthID);

    if (packetBufferLen > MAX_BUFFER_LEN) {

        /* When JNI-ifying the JDK's IO routines, we turned
         * read's and write's of byte arrays of size greater
         * than 2048 bytes into several operations of size 2048.
         * This saves a malloc()/memcpy()/free() for big
         * buffers.  This is OK for file IO and TCP, but that
         * strategy violates the semantics of a datagram protocol.
         * (one big send) != (several smaller sends).  So here
         * we *must* alloc the buffer.  Note it needn't be bigger
         * than 65,536 (0xFFFF) the max size of an IP packet.
         * anything bigger is truncated anyway.
         *
         * We may want to use a smarter allocation scheme at some
         * point.
         */
        if (packetBufferLen > MAX_PACKET_LEN) {
            packetBufferLen = MAX_PACKET_LEN;
        }
        fullPacket = (char *)malloc(packetBufferLen);

        if (!fullPacket) {
            JNU_ThrowOutOfMemoryError(env, "Receive buffer native heap allocation failed");
            return;
        } else {
            mallocedPacket = JNI_TRUE;
        }
    } else {
        fullPacket = &(BUF[0]);
    }

#ifdef __linux__
    /*
     * On Linux with the 2.2 kernel we simulate connected datagrams by
     * discarding packets
     */
    if (isOldKernel) {
        connected = (*env)->GetBooleanField(env, this, pdsi_connected);
        if (connected) {
            connectedAddress = (*env)->GetObjectField(env, this, pdsi_connectedAddress);
            connectedPort = (*env)->GetIntField(env, this, pdsi_connectedPort);

            if (timeout) {
                prevTime = JVM_CurrentTimeMillis(env, 0);
            }
        }
    }
#endif

    do {
        retry = JNI_FALSE;

        if (timeout) {
            int ret = NET_Timeout(fd, timeout);
            if (ret <= 0) {
                if (ret == 0) {
                    JNU_ThrowByName(env, JNU_JAVANETPKG "SocketTimeoutException",
                                    "Receive timed out");
                } else if (ret == JVM_IO_ERR) {
#ifdef __linux__
                    if (errno == EBADF) {
                         JNU_ThrowByName(env, JNU_JAVANETPKG "SocketException", "Socket closed");
                     } else {
                         NET_ThrowByNameWithLastError(env, JNU_JAVANETPKG "SocketException", "Receive failed");
                     }
#else
                     JNU_ThrowByName(env, JNU_JAVANETPKG "SocketException", "Socket closed");
#endif
                } else if (ret == JVM_IO_INTR) {
                    JNU_ThrowByName(env, JNU_JAVAIOPKG "InterruptedIOException",
                                    "operation interrupted");
                }

                if (mallocedPacket) {
                    free(fullPacket);
                }

                return;
            }
        }

        /*
         * Security Note: For Linux 2.2 with connected datagrams ensure that
         * you receive into the stack/heap allocated buffer - do not attempt
         * to receive directly into DatagramPacket's byte array.
         * (ie: if the virtual machine support pinning don't use
         * GetByteArrayElements or a JNI critical section and receive
         * directly into the byte array)
         */
        len = SOCKADDR_LEN;
        n = NET_RecvFrom(fd, fullPacket, packetBufferLen, 0,
                         (struct sockaddr *)&remote_addr, &len);
        /* truncate the data if the packet's length is too small */
        if (n > packetBufferLen) {
            n = packetBufferLen;
        }
        if (n == JVM_IO_ERR) {
            (*env)->SetIntField(env, packet, dp_offsetID, 0);
            (*env)->SetIntField(env, packet, dp_lengthID, 0);
            if (errno == ECONNREFUSED) {
                JNU_ThrowByName(env, JNU_JAVANETPKG "PortUnreachableException",
                                "ICMP Port Unreachable");
            } else {
                if (errno == EBADF) {
                     JNU_ThrowByName(env, JNU_JAVANETPKG "SocketException", "Socket closed");
                 } else {
                     NET_ThrowByNameWithLastError(env, JNU_JAVANETPKG "SocketException", "Receive failed");
                 }
            }
        } else if (n == JVM_IO_INTR) {
            (*env)->SetIntField(env, packet, dp_offsetID, 0);
            (*env)->SetIntField(env, packet, dp_lengthID, 0);
            JNU_ThrowByName(env, JNU_JAVAIOPKG "InterruptedIOException",
                            "operation interrupted");
        } else {
            int port;
            jobject packetAddress;

            /*
             * If we are connected then we know that the datagram that we have
             * received is from the address that we are connected too. However
             * on Linux with 2.2 kernel we have to simulate this behaviour by
             * discarding any datagrams that aren't from the connected address.
             */
#ifdef __linux__
            if (isOldKernel && connected) {

                if (NET_GetPortFromSockaddr((struct sockaddr *)&remote_addr) != connectedPort ||
                    !NET_SockaddrEqualsInetAddress(env, (struct sockaddr *)&remote_addr, connectedAddress)) {

                    /*
                     * Discard the datagram as it's not from the connected
                     * address
                     */
                    retry = JNI_TRUE;

                    /*
                     * Adjust timeout if necessary to ensure that we adhere to
                     * timeout semantics.
                     */
                    if (timeout) {
                        jlong newTime = JVM_CurrentTimeMillis(env, 0);
                        timeout -= (newTime - prevTime);
                        if (timeout <= 0) {
                            JNU_ThrowByName(env, JNU_JAVANETPKG "SocketTimeoutException",
                                    "Receive timed out");
                            if (mallocedPacket) {
                                free(fullPacket);
                            }
                            return;
                        }
                        prevTime = newTime;
                    }

                    continue;
                }
            }
#endif

            /*
             * success - fill in received address...
             *
             * REMIND: Fill in an int on the packet, and create inetadd
             * object in Java, as a performance improvement. Also
             * construct the inetadd object lazily.
             */

            /*
             * Check if there is an InetAddress already associated with this
             * packet. If so we check if it is the same source address. We
             * can't update any existing InetAddress because it is immutable
             */
            packetAddress = (*env)->GetObjectField(env, packet, dp_addressID);
            if (packetAddress != NULL) {
                if (!NET_SockaddrEqualsInetAddress(env, (struct sockaddr *)&remote_addr, packetAddress)) {
                    /* force a new InetAddress to be created */
                    packetAddress = NULL;
                }
            }
            if (packetAddress == NULL) {
                packetAddress = NET_SockaddrToInetAddress(env, (struct sockaddr *)&remote_addr, &port);
                /* stuff the new Inetaddress in the packet */
                (*env)->SetObjectField(env, packet, dp_addressID, packetAddress);
            } else {
                /* only get the new port number */
                port = NET_GetPortFromSockaddr((struct sockaddr *)&remote_addr);
            }
            /* and fill in the data, remote address/port and such */
            (*env)->SetByteArrayRegion(env, packetBuffer, packetBufferOffset, n,
                                       (jbyte *)fullPacket);
            (*env)->SetIntField(env, packet, dp_portID, port);
            (*env)->SetIntField(env, packet, dp_lengthID, n);
        }

    } while (retry);

    if (mallocedPacket) {
        free(fullPacket);
    }
}

/*
 * Class:     java_net_PlainDatagramSocketImpl
 * Method:    datagramSocketCreate
 * Signature: ()V
 */
JNIEXPORT void JNICALL
Java_java_net_PlainDatagramSocketImpl_datagramSocketCreate(JNIEnv *env,
                                                           jobject this) {
    jobject fdObj = (*env)->GetObjectField(env, this, pdsi_fdID);
    int arg, fd, t = 1;
#ifdef AF_INET6
    int domain = ipv6_available() ? AF_INET6 : AF_INET;
#else
    int domain = AF_INET;
#endif

    if (IS_NULL(fdObj)) {
        JNU_ThrowByName(env, JNU_JAVANETPKG "SocketException",
                        "Socket closed");
        return;
    }

    if ((fd = JVM_Socket(domain, SOCK_DGRAM, 0)) == JVM_IO_ERR) {
        NET_ThrowByNameWithLastError(env, JNU_JAVANETPKG "SocketException",
                       "Error creating socket");
        return;
    }

#ifdef AF_INET6
    /* Disable IPV6_V6ONLY to ensure dual-socket support */
    if (domain == AF_INET6) {
        arg = 0;
        if (setsockopt(fd, IPPROTO_IPV6, IPV6_V6ONLY, (char*)&arg,
                       sizeof(int)) < 0) {
            NET_ThrowNew(env, errno, "cannot set IPPROTO_IPV6");
            close(fd);
            return;
        }
    }
#endif /* AF_INET6 */

#ifdef __APPLE__
    arg = 65507;
    if (JVM_SetSockOpt(fd, SOL_SOCKET, SO_SNDBUF,
                       (char *)&arg, sizeof(arg)) < 0) {
        JNU_ThrowByName(env, JNU_JAVANETPKG "SocketException",
                        strerror(errno));
        return;
    }
    if (JVM_SetSockOpt(fd, SOL_SOCKET, SO_RCVBUF,
                       (char *)&arg, sizeof(arg)) < 0) {
        JNU_ThrowByName(env, JNU_JAVANETPKG "SocketException",
                        strerror(errno));
        return;
    }
#endif /* __APPLE__ */

     setsockopt(fd, SOL_SOCKET, SO_BROADCAST, (char*) &t, sizeof(int));

#ifdef __linux__
    if (isOldKernel) {
        setsockopt(fd, SOL_SOCKET, SO_BSDCOMPAT, (char*) &t, sizeof(int));
    }

#ifdef AF_INET6
    /*
     * On Linux for IPv6 sockets we must set the hop limit
     * to 1 to be compatible with default ttl of 1 for IPv4 sockets.
     */
    if (domain == AF_INET6) {
        int ttl = 1;
        setsockopt(fd, IPPROTO_IPV6, IPV6_MULTICAST_HOPS, (char *)&ttl,
                   sizeof(ttl));

        if (isOldKernel) {
            (*env)->SetIntField(env, this, pdsi_ttlID, ttl);
        }
    }
#endif

#endif /* __linux__ */

    (*env)->SetIntField(env, fdObj, IO_fd_fdID, fd);
}

/*
 * Class:     java_net_PlainDatagramSocketImpl
 * Method:    datagramSocketClose
 * Signature: ()V
 */
JNIEXPORT void JNICALL
Java_java_net_PlainDatagramSocketImpl_datagramSocketClose(JNIEnv *env,
                                                          jobject this) {
    /*
     * REMIND: PUT A LOCK AROUND THIS CODE
     */
    jobject fdObj = (*env)->GetObjectField(env, this, pdsi_fdID);
    int fd;

    if (IS_NULL(fdObj)) {
        return;
    }
    fd = (*env)->GetIntField(env, fdObj, IO_fd_fdID);
    if (fd == -1) {
        return;
    }
    (*env)->SetIntField(env, fdObj, IO_fd_fdID, -1);
    NET_SocketClose(fd);
}


/*
 * Set outgoing multicast interface designated by a NetworkInterface.
 * Throw exception if failed.
 */
static void mcast_set_if_by_if_v4(JNIEnv *env, jobject this, int fd, jobject value) {
    static jfieldID ni_addrsID;
    static jfieldID ia_addressID;
    struct in_addr in;
    jobjectArray addrArray;
    jsize len;
    jobject addr;
    int i;

    if (ni_addrsID == NULL || ia_addressID == NULL) {
        jclass c = (*env)->FindClass(env, "java/net/NetworkInterface");
        CHECK_NULL(c);
        ni_addrsID = (*env)->GetFieldID(env, c, "addrs",
                                        "[Ljava/net/InetAddress;");
        CHECK_NULL(ni_addrsID);
        c = (*env)->FindClass(env,"java/net/InetAddress");
        CHECK_NULL(c);
        ia_addressID = (*env)->GetFieldID(env, c, "address", "I");
        CHECK_NULL(ia_addressID);
    }

    addrArray = (*env)->GetObjectField(env, value, ni_addrsID);
    len = (*env)->GetArrayLength(env, addrArray);

    /*
     * Check that there is at least one address bound to this
     * interface.
     */
    if (len < 1) {
        JNU_ThrowByName(env, JNU_JAVANETPKG "SocketException",
            "bad argument for IP_MULTICAST_IF2: No IP addresses bound to interface");
        return;
    }

    /*
     * We need an ipv4 address here
     */
    for (i = 0; i < len; i++) {
        addr = (*env)->GetObjectArrayElement(env, addrArray, i);
        if ((*env)->GetIntField(env, addr, ia_familyID) == IPv4) {
            in.s_addr = htonl((*env)->GetIntField(env, addr, ia_addressID));
            break;
        }
    }

    if (JVM_SetSockOpt(fd, IPPROTO_IP, IP_MULTICAST_IF,
                       (const char*)&in, sizeof(in)) < 0) {
        NET_ThrowByNameWithLastError(env, JNU_JAVANETPKG "SocketException",
                       "Error setting socket option");
    }
}

/*
 * Set outgoing multicast interface designated by a NetworkInterface.
 * Throw exception if failed.
 */
#ifdef AF_INET6
static void mcast_set_if_by_if_v6(JNIEnv *env, jobject this, int fd, jobject value) {
    static jfieldID ni_indexID;
    int index;

    if (ni_indexID == NULL) {
        jclass c = (*env)->FindClass(env, "java/net/NetworkInterface");
        CHECK_NULL(c);
        ni_indexID = (*env)->GetFieldID(env, c, "index", "I");
        CHECK_NULL(ni_indexID);
    }
    index = (*env)->GetIntField(env, value, ni_indexID);

    if (JVM_SetSockOpt(fd, IPPROTO_IPV6, IPV6_MULTICAST_IF,
                       (const char*)&index, sizeof(index)) < 0) {
        if (errno == EINVAL && index > 0) {
            JNU_ThrowByName(env, JNU_JAVANETPKG "SocketException",
                "IPV6_MULTICAST_IF failed (interface has IPv4 "
                "address only?)");
        } else {
            NET_ThrowByNameWithLastError(env, JNU_JAVANETPKG "SocketException",
                           "Error setting socket option");
        }
        return;
    }

#ifdef __linux__
    /*
     * Linux 2.2 kernel doesn't support IPV6_MULTICAST_IF socket
     * option so record index for later retrival.
     */
    if (isOldKernel) {
        (*env)->SetIntField(env, this, pdsi_multicastInterfaceID,
                            (jint)index);
    }
#endif
}
#endif /* AF_INET6 */

/*
 * Set outgoing multicast interface designated by an InetAddress.
 * Throw exception if failed.
 */
static void mcast_set_if_by_addr_v4(JNIEnv *env, jobject this, int fd, jobject value) {
    static jfieldID ia_addressID;
    struct in_addr in;

    if (ia_addressID == NULL) {
        jclass c = (*env)->FindClass(env,"java/net/InetAddress");
        CHECK_NULL(c);
        ia_addressID = (*env)->GetFieldID(env, c, "address", "I");
        CHECK_NULL(ia_addressID);
    }

    in.s_addr = htonl( (*env)->GetIntField(env, value, ia_addressID) );

    if (JVM_SetSockOpt(fd, IPPROTO_IP, IP_MULTICAST_IF,
                       (const char*)&in, sizeof(in)) < 0) {
        NET_ThrowByNameWithLastError(env, JNU_JAVANETPKG "SocketException",
                         "Error setting socket option");
    }
}

/*
 * Set outgoing multicast interface designated by an InetAddress.
 * Throw exception if failed.
 */
#ifdef AF_INET6
static void mcast_set_if_by_addr_v6(JNIEnv *env, jobject this, int fd, jobject value) {
    static jclass ni_class;
    if (ni_class == NULL) {
        jclass c = (*env)->FindClass(env, "java/net/NetworkInterface");
        CHECK_NULL(c);
        ni_class = (*env)->NewGlobalRef(env, c);
        CHECK_NULL(ni_class);
    }

    value = Java_java_net_NetworkInterface_getByInetAddress0(env, ni_class, value);
    if (value == NULL) {
        if (!(*env)->ExceptionOccurred(env)) {
            JNU_ThrowByName(env, JNU_JAVANETPKG "SocketException",
                 "bad argument for IP_MULTICAST_IF"
                 ": address not bound to any interface");
        }
        return;
    }

    mcast_set_if_by_if_v6(env, this, fd, value);
}
#endif

/*
 * Sets the multicast interface.
 *
 * SocketOptions.IP_MULTICAST_IF :-
 *      value is a InetAddress
 *      IPv4:   set outgoing multicast interface using
 *              IPPROTO_IP/IP_MULTICAST_IF
 *      IPv6:   Get the index of the interface to which the
 *              InetAddress is bound
 *              Set outgoing multicast interface using
 *              IPPROTO_IPV6/IPV6_MULTICAST_IF
 *              On Linux 2.2 record interface index as can't
 *              query the multicast interface.
 *
 * SockOptions.IF_MULTICAST_IF2 :-
 *      value is a NetworkInterface
 *      IPv4:   Obtain IP address bound to network interface
 *              (NetworkInterface.addres[0])
 *              set outgoing multicast interface using
 *              IPPROTO_IP/IP_MULTICAST_IF
 *      IPv6:   Obtain NetworkInterface.index
 *              Set outgoing multicast interface using
 *              IPPROTO_IPV6/IPV6_MULTICAST_IF
 *              On Linux 2.2 record interface index as can't
 *              query the multicast interface.
 *
 */
static void setMulticastInterface(JNIEnv *env, jobject this, int fd,
                                  jint opt, jobject value)
{
    if (opt == java_net_SocketOptions_IP_MULTICAST_IF) {
        /*
         * value is an InetAddress.
         */
#ifdef AF_INET6
<<<<<<< HEAD
#if defined(__solaris__) || defined(MACOSX) || defined(AIX)
=======
#ifdef __linux__
        mcast_set_if_by_addr_v4(env, this, fd, value);
>>>>>>> b691f40c
        if (ipv6_available()) {
            mcast_set_if_by_addr_v6(env, this, fd, value);
        }
#else  /* __linux__ not defined */
        if (ipv6_available()) {
            mcast_set_if_by_addr_v6(env, this, fd, value);
        } else {
            mcast_set_if_by_addr_v4(env, this, fd, value);
        }
#endif  /* __linux__ */
#else
        mcast_set_if_by_addr_v4(env, this, fd, value);
#endif  /* AF_INET6 */
    }

    if (opt == java_net_SocketOptions_IP_MULTICAST_IF2) {
        /*
         * value is a NetworkInterface.
         */
#ifdef AF_INET6
<<<<<<< HEAD
#if defined(__solaris__) || defined(MACOSX) || defined(AIX)
=======
#ifdef __linux__
        mcast_set_if_by_if_v4(env, this, fd, value);
>>>>>>> b691f40c
        if (ipv6_available()) {
            mcast_set_if_by_if_v6(env, this, fd, value);
        }
#else  /* __linux__ not defined */
        if (ipv6_available()) {
            mcast_set_if_by_if_v6(env, this, fd, value);
        } else {
            mcast_set_if_by_if_v4(env, this, fd, value);
        }
#endif  /* __linux__ */
#else
        mcast_set_if_by_if_v4(env, this, fd, value);
#endif  /* AF_INET6 */
    }
}

/*
 * Enable/disable local loopback of multicast datagrams.
 */
static void mcast_set_loop_v4(JNIEnv *env, jobject this, int fd, jobject value) {
    jclass cls;
    jfieldID fid;
    jboolean on;
    char loopback;

    cls = (*env)->FindClass(env, "java/lang/Boolean");
    CHECK_NULL(cls);
    fid =  (*env)->GetFieldID(env, cls, "value", "Z");
    CHECK_NULL(fid);

    on = (*env)->GetBooleanField(env, value, fid);
    loopback = (!on ? 1 : 0);

    if (NET_SetSockOpt(fd, IPPROTO_IP, IP_MULTICAST_LOOP, (const void *)&loopback, sizeof(char)) < 0) {
        NET_ThrowByNameWithLastError(env, JNU_JAVANETPKG "SocketException", "Error setting socket option");
        return;
    }
}

/*
 * Enable/disable local loopback of multicast datagrams.
 */
#ifdef AF_INET6
static void mcast_set_loop_v6(JNIEnv *env, jobject this, int fd, jobject value) {
    jclass cls;
    jfieldID fid;
    jboolean on;
    int loopback;

    cls = (*env)->FindClass(env, "java/lang/Boolean");
    CHECK_NULL(cls);
    fid =  (*env)->GetFieldID(env, cls, "value", "Z");
    CHECK_NULL(fid);

    on = (*env)->GetBooleanField(env, value, fid);
    loopback = (!on ? 1 : 0);

    if (NET_SetSockOpt(fd, IPPROTO_IPV6, IPV6_MULTICAST_LOOP, (const void *)&loopback, sizeof(int)) < 0) {
        NET_ThrowByNameWithLastError(env, JNU_JAVANETPKG "SocketException", "Error setting socket option");
        return;
    }

#ifdef __linux__
    /*
     * Can't query IPV6_MULTICAST_LOOP on Linux 2.2 kernel so
     * store it in impl so that we can simulate getsockopt.
     */
    if (isOldKernel) {
        (*env)->SetBooleanField(env, this, pdsi_loopbackID, on);
    }
#endif
}
#endif  /* AF_INET6 */

/*
 * Sets the multicast loopback mode.
 */
static void setMulticastLoopbackMode(JNIEnv *env, jobject this, int fd,
                                  jint opt, jobject value) {
#ifdef AF_INET6
<<<<<<< HEAD
#if defined(__solaris__) || defined(MACOSX) || defined(AIX)
=======
#ifdef __linux__
    mcast_set_loop_v4(env, this, fd, value);
>>>>>>> b691f40c
    if (ipv6_available()) {
        mcast_set_loop_v6(env, this, fd, value);
    }
#else  /* __linux__ not defined */
    if (ipv6_available()) {
        mcast_set_loop_v6(env, this, fd, value);
    } else {
        mcast_set_loop_v4(env, this, fd, value);
    }
#endif  /* __linux__ */
#else
    mcast_set_loop_v4(env, this, fd, value);
#endif  /* AF_INET6 */
}

/*
 * Class:     java_net_PlainDatagramSocketImpl
 * Method:    socketSetOption
 * Signature: (ILjava/lang/Object;)V
 */
JNIEXPORT void JNICALL
Java_java_net_PlainDatagramSocketImpl_socketSetOption(JNIEnv *env,
                                                      jobject this,
                                                      jint opt,
                                                      jobject value) {
    int fd;
    int level, optname, optlen;
    union {
        int i;
        char c;
    } optval;

    /*
     * Check that socket hasn't been closed
     */
    fd = getFD(env, this);
    if (fd < 0) {
        JNU_ThrowByName(env, JNU_JAVANETPKG "SocketException",
                        "Socket closed");
        return;
    }

    /*
     * Check argument has been provided
     */
    if (IS_NULL(value)) {
        JNU_ThrowNullPointerException(env, "value argument");
        return;
    }

    /*
     * Setting the multicast interface handled seperately
     */
    if (opt == java_net_SocketOptions_IP_MULTICAST_IF ||
        opt == java_net_SocketOptions_IP_MULTICAST_IF2) {

        setMulticastInterface(env, this, fd, opt, value);
        return;
    }

    /*
     * Setting the multicast loopback mode handled separately
     */
    if (opt == java_net_SocketOptions_IP_MULTICAST_LOOP) {
        setMulticastLoopbackMode(env, this, fd, opt, value);
        return;
    }

    /*
     * Map the Java level socket option to the platform specific
     * level and option name.
     */
    if (NET_MapSocketOption(opt, &level, &optname)) {
        JNU_ThrowByName(env, JNU_JAVANETPKG "SocketException", "Invalid option");
        return;
    }

    switch (opt) {
        case java_net_SocketOptions_SO_SNDBUF :
        case java_net_SocketOptions_SO_RCVBUF :
        case java_net_SocketOptions_IP_TOS :
            {
                jclass cls;
                jfieldID fid;

                cls = (*env)->FindClass(env, "java/lang/Integer");
                CHECK_NULL(cls);
                fid =  (*env)->GetFieldID(env, cls, "value", "I");
                CHECK_NULL(fid);

                optval.i = (*env)->GetIntField(env, value, fid);
                optlen = sizeof(optval.i);
                break;
            }

        case java_net_SocketOptions_SO_REUSEADDR:
        case java_net_SocketOptions_SO_BROADCAST:
            {
                jclass cls;
                jfieldID fid;
                jboolean on;

                cls = (*env)->FindClass(env, "java/lang/Boolean");
                CHECK_NULL(cls);
                fid =  (*env)->GetFieldID(env, cls, "value", "Z");
                CHECK_NULL(fid);

                on = (*env)->GetBooleanField(env, value, fid);

                /* SO_REUSEADDR or SO_BROADCAST */
                optval.i = (on ? 1 : 0);
                optlen = sizeof(optval.i);

                break;
            }

        default :
            JNU_ThrowByName(env, JNU_JAVANETPKG "SocketException",
                "Socket option not supported by PlainDatagramSocketImp");
            break;

    }

    if (NET_SetSockOpt(fd, level, optname, (const void *)&optval, optlen) < 0) {
        NET_ThrowByNameWithLastError(env, JNU_JAVANETPKG "SocketException", "Error setting socket option");
        return;
    }
}


/*
 * Return the multicast interface:
 *
 * SocketOptions.IP_MULTICAST_IF
 *      IPv4:   Query IPPROTO_IP/IP_MULTICAST_IF
 *              Create InetAddress
 *              IP_MULTICAST_IF returns struct ip_mreqn on 2.2
 *              kernel but struct in_addr on 2.4 kernel
 *      IPv6:   Query IPPROTO_IPV6 / IPV6_MULTICAST_IF or
 *              obtain from impl is Linux 2.2 kernel
 *              If index == 0 return InetAddress representing
 *              anyLocalAddress.
 *              If index > 0 query NetworkInterface by index
 *              and returns addrs[0]
 *
 * SocketOptions.IP_MULTICAST_IF2
 *      IPv4:   Query IPPROTO_IP/IP_MULTICAST_IF
 *              Query NetworkInterface by IP address and
 *              return the NetworkInterface that the address
 *              is bound too.
 *      IPv6:   Query IPPROTO_IPV6 / IPV6_MULTICAST_IF
 *              (except Linux .2 kernel)
 *              Query NetworkInterface by index and
 *              return NetworkInterface.
 */
jobject getMulticastInterface(JNIEnv *env, jobject this, int fd, jint opt) {
    jboolean isIPV4 = JNI_TRUE;

#ifdef AF_INET6
    if (ipv6_available()) {
        isIPV4 = JNI_FALSE;
    }
#endif

    /*
     * IPv4 implementation
     */
    if (isIPV4) {
        static jclass inet4_class;
        static jmethodID inet4_ctrID;
        static jfieldID inet4_addrID;

        static jclass ni_class;
        static jmethodID ni_ctrID;
        static jfieldID ni_indexID;
        static jfieldID ni_addrsID;

        jobjectArray addrArray;
        jobject addr;
        jobject ni;

        struct in_addr in;
        struct in_addr *inP = &in;
        int len = sizeof(struct in_addr);

#ifdef __linux__
        struct ip_mreqn mreqn;
        if (isOldKernel) {
            inP = (struct in_addr *)&mreqn;
            len = sizeof(struct ip_mreqn);
        }
#endif

        if (JVM_GetSockOpt(fd, IPPROTO_IP, IP_MULTICAST_IF,
                           (char *)inP, &len) < 0) {
            NET_ThrowByNameWithLastError(env, JNU_JAVANETPKG "SocketException",
                             "Error getting socket option");
            return NULL;
        }

        /*
         * Construct and populate an Inet4Address
         */
        if (inet4_class == NULL) {
            jclass c = (*env)->FindClass(env, "java/net/Inet4Address");
            CHECK_NULL_RETURN(c, NULL);
            inet4_ctrID = (*env)->GetMethodID(env, c, "<init>", "()V");
            CHECK_NULL_RETURN(inet4_ctrID, NULL);
            inet4_addrID = (*env)->GetFieldID(env, c, "address", "I");
            CHECK_NULL_RETURN(inet4_addrID, NULL);
            inet4_class = (*env)->NewGlobalRef(env, c);
            CHECK_NULL_RETURN(inet4_class, NULL);
        }
        addr = (*env)->NewObject(env, inet4_class, inet4_ctrID, 0);
        CHECK_NULL_RETURN(addr, NULL);

#ifdef __linux__
        (*env)->SetIntField(env, addr, inet4_addrID,
                (isOldKernel ? ntohl(mreqn.imr_address.s_addr) : ntohl(in.s_addr)) );
#else
        (*env)->SetIntField(env, addr, inet4_addrID, ntohl(in.s_addr));
#endif

        /*
         * For IP_MULTICAST_IF return InetAddress
         */
        if (opt == java_net_SocketOptions_IP_MULTICAST_IF) {
            return addr;
        }

        /*
         * For IP_MULTICAST_IF2 we get the NetworkInterface for
         * this address and return it
         */
        if (ni_class == NULL) {
            jclass c = (*env)->FindClass(env, "java/net/NetworkInterface");
            CHECK_NULL_RETURN(c, NULL);
            ni_ctrID = (*env)->GetMethodID(env, c, "<init>", "()V");
            CHECK_NULL_RETURN(ni_ctrID, NULL);
            ni_indexID = (*env)->GetFieldID(env, c, "index", "I");
            CHECK_NULL_RETURN(ni_indexID, NULL);
            ni_addrsID = (*env)->GetFieldID(env, c, "addrs",
                                            "[Ljava/net/InetAddress;");
            CHECK_NULL_RETURN(ni_addrsID, NULL);
            ni_class = (*env)->NewGlobalRef(env, c);
            CHECK_NULL_RETURN(ni_class, NULL);
        }
        ni = Java_java_net_NetworkInterface_getByInetAddress0(env, ni_class, addr);
        if (ni) {
            return ni;
        }

        /*
         * The address doesn't appear to be bound at any known
         * NetworkInterface. Therefore we construct a NetworkInterface
         * with this address.
         */
        ni = (*env)->NewObject(env, ni_class, ni_ctrID, 0);
        CHECK_NULL_RETURN(ni, NULL);

        (*env)->SetIntField(env, ni, ni_indexID, -1);
        addrArray = (*env)->NewObjectArray(env, 1, inet4_class, NULL);
        CHECK_NULL_RETURN(addrArray, NULL);
        (*env)->SetObjectArrayElement(env, addrArray, 0, addr);
        (*env)->SetObjectField(env, ni, ni_addrsID, addrArray);
        return ni;
    }


#ifdef AF_INET6
    /*
     * IPv6 implementation
     */
    if ((opt == java_net_SocketOptions_IP_MULTICAST_IF) ||
        (opt == java_net_SocketOptions_IP_MULTICAST_IF2)) {

        static jclass ni_class;
        static jmethodID ni_ctrID;
        static jfieldID ni_indexID;
        static jfieldID ni_addrsID;
        static jclass ia_class;
        static jmethodID ia_anyLocalAddressID;

        int index;
        int len = sizeof(index);

        jobjectArray addrArray;
        jobject addr;
        jobject ni;

#ifdef __linux__
        /*
         * Linux 2.2 kernel doesn't support IPV6_MULTICAST_IF socke option
         * so use cached index.
         */
        if (isOldKernel) {
            index = (*env)->GetIntField(env, this, pdsi_multicastInterfaceID);
        } else
#endif
        {
            if (JVM_GetSockOpt(fd, IPPROTO_IPV6, IPV6_MULTICAST_IF,
                               (char*)&index, &len) < 0) {
                NET_ThrowByNameWithLastError(env, JNU_JAVANETPKG "SocketException",
                               "Error getting socket option");
                return NULL;
            }
        }

        if (ni_class == NULL) {
            jclass c = (*env)->FindClass(env, "java/net/NetworkInterface");
            CHECK_NULL_RETURN(c, NULL);
            ni_ctrID = (*env)->GetMethodID(env, c, "<init>", "()V");
            CHECK_NULL_RETURN(ni_ctrID, NULL);
            ni_indexID = (*env)->GetFieldID(env, c, "index", "I");
            CHECK_NULL_RETURN(ni_indexID, NULL);
            ni_addrsID = (*env)->GetFieldID(env, c, "addrs",
                                            "[Ljava/net/InetAddress;");
            CHECK_NULL_RETURN(ni_addrsID, NULL);

            ia_class = (*env)->FindClass(env, "java/net/InetAddress");
            CHECK_NULL_RETURN(ia_class, NULL);
            ia_class = (*env)->NewGlobalRef(env, ia_class);
            CHECK_NULL_RETURN(ia_class, NULL);
            ia_anyLocalAddressID = (*env)->GetStaticMethodID(env,
                                                             ia_class,
                                                             "anyLocalAddress",
                                                             "()Ljava/net/InetAddress;");
            CHECK_NULL_RETURN(ia_anyLocalAddressID, NULL);
            ni_class = (*env)->NewGlobalRef(env, c);
            CHECK_NULL_RETURN(ni_class, NULL);
        }

        /*
         * If multicast to a specific interface then return the
         * interface (for IF2) or the any address on that interface
         * (for IF).
         */
        if (index > 0) {
            ni = Java_java_net_NetworkInterface_getByIndex0(env, ni_class,
                                                                   index);
            if (ni == NULL) {
                char errmsg[255];
                sprintf(errmsg,
                        "IPV6_MULTICAST_IF returned index to unrecognized interface: %d",
                        index);
                JNU_ThrowByName(env, JNU_JAVANETPKG "SocketException", errmsg);
                return NULL;
            }

            /*
             * For IP_MULTICAST_IF2 return the NetworkInterface
             */
            if (opt == java_net_SocketOptions_IP_MULTICAST_IF2) {
                return ni;
            }

            /*
             * For IP_MULTICAST_IF return addrs[0]
             */
            addrArray = (*env)->GetObjectField(env, ni, ni_addrsID);
            if ((*env)->GetArrayLength(env, addrArray) < 1) {
                JNU_ThrowByName(env, JNU_JAVANETPKG "SocketException",
                    "IPV6_MULTICAST_IF returned interface without IP bindings");
                return NULL;
            }

            addr = (*env)->GetObjectArrayElement(env, addrArray, 0);
            return addr;
        }

        /*
         * Multicast to any address - return anyLocalAddress
         * or a NetworkInterface with addrs[0] set to anyLocalAddress
         */

        addr = (*env)->CallStaticObjectMethod(env, ia_class, ia_anyLocalAddressID,
                                              NULL);
        if (opt == java_net_SocketOptions_IP_MULTICAST_IF) {
            return addr;
        }

        ni = (*env)->NewObject(env, ni_class, ni_ctrID, 0);
        CHECK_NULL_RETURN(ni, NULL);
        (*env)->SetIntField(env, ni, ni_indexID, -1);
        addrArray = (*env)->NewObjectArray(env, 1, ia_class, NULL);
        CHECK_NULL_RETURN(addrArray, NULL);
        (*env)->SetObjectArrayElement(env, addrArray, 0, addr);
        (*env)->SetObjectField(env, ni, ni_addrsID, addrArray);
        return ni;
    }
#endif
    return NULL;
}



/*
 * Returns relevant info as a jint.
 *
 * Class:     java_net_PlainDatagramSocketImpl
 * Method:    socketGetOption
 * Signature: (I)Ljava/lang/Object;
 */
JNIEXPORT jobject JNICALL
Java_java_net_PlainDatagramSocketImpl_socketGetOption(JNIEnv *env, jobject this,
                                                      jint opt) {
    int fd;
    int level, optname, optlen;
    union {
        int i;
        char c;
    } optval;

    fd = getFD(env, this);
    if (fd < 0) {
        JNU_ThrowByName(env, JNU_JAVANETPKG "SocketException",
                        "socket closed");
        return NULL;
    }

    /*
     * Handle IP_MULTICAST_IF seperately
     */
    if (opt == java_net_SocketOptions_IP_MULTICAST_IF ||
        opt == java_net_SocketOptions_IP_MULTICAST_IF2) {
        return getMulticastInterface(env, this, fd, opt);

    }

    /*
     * SO_BINDADDR implemented using getsockname
     */
    if (opt == java_net_SocketOptions_SO_BINDADDR) {
        /* find out local IP address */
        SOCKADDR him;
        socklen_t len = 0;
        int port;
        jobject iaObj;

        len = SOCKADDR_LEN;

        if (getsockname(fd, (struct sockaddr *)&him, &len) == -1) {
            NET_ThrowByNameWithLastError(env, JNU_JAVANETPKG "SocketException",
                           "Error getting socket name");
            return NULL;
        }
        iaObj = NET_SockaddrToInetAddress(env, (struct sockaddr *)&him, &port);

        return iaObj;
    }

    /*
     * Map the Java level socket option to the platform specific
     * level and option name.
     */
    if (NET_MapSocketOption(opt, &level, &optname)) {
        JNU_ThrowByName(env, JNU_JAVANETPKG "SocketException", "Invalid option");
        return NULL;
    }

    /*
     * IP_MULTICAST_LOOP socket option isn't available on Linux 2.2
     * kernel with IPv6 so return value stored in impl.
     */
#if defined(AF_INET6) && defined(__linux__)
    if (isOldKernel && opt == java_net_SocketOptions_IP_MULTICAST_LOOP &&
        level == IPPROTO_IPV6) {
        int mode = (int)(*env)->GetBooleanField(env, this, pdsi_loopbackID);
        return createBoolean(env, mode);
    }
#endif

    if (opt == java_net_SocketOptions_IP_MULTICAST_LOOP &&
        level == IPPROTO_IP) {
        optlen = sizeof(optval.c);
    } else {
        optlen = sizeof(optval.i);
    }

    if (NET_GetSockOpt(fd, level, optname, (void *)&optval, &optlen) < 0) {
        NET_ThrowByNameWithLastError(env, JNU_JAVANETPKG "SocketException",
                         "Error getting socket option");
        return NULL;
    }

    switch (opt) {
        case java_net_SocketOptions_IP_MULTICAST_LOOP:
            /* getLoopbackMode() returns true if IP_MULTICAST_LOOP disabled */
            if (level == IPPROTO_IP) {
                return createBoolean(env, (int)!optval.c);
            } else {
                return createBoolean(env, !optval.i);
            }

        case java_net_SocketOptions_SO_BROADCAST:
        case java_net_SocketOptions_SO_REUSEADDR:
            return createBoolean(env, optval.i);

        case java_net_SocketOptions_SO_SNDBUF:
        case java_net_SocketOptions_SO_RCVBUF:
        case java_net_SocketOptions_IP_TOS:
            return createInteger(env, optval.i);

    }

    /* should never rearch here */
    return NULL;
}

/*
 * Multicast-related calls
 */

JNIEXPORT void JNICALL
Java_java_net_PlainDatagramSocketImpl_setTTL(JNIEnv *env, jobject this,
                                             jbyte ttl) {
    jint ittl = ttl;
    if (ittl < 0) {
        ittl += 0x100;
    }
    Java_java_net_PlainDatagramSocketImpl_setTimeToLive(env, this, ittl);
}

/*
 * Set TTL for a socket. Throw exception if failed.
 */
static void setTTL(JNIEnv *env, int fd, jint ttl) {
    char ittl = (char)ttl;
    if (JVM_SetSockOpt(fd, IPPROTO_IP, IP_MULTICAST_TTL, (char*)&ittl,
                       sizeof(ittl)) < 0) {
        NET_ThrowByNameWithLastError(env, JNU_JAVANETPKG "SocketException",
                       "Error setting socket option");
    }
}

/*
 * Set hops limit for a socket. Throw exception if failed.
 */
#ifdef AF_INET6
static void setHopLimit(JNIEnv *env, int fd, jint ttl) {
    int ittl = (int)ttl;
    if (JVM_SetSockOpt(fd, IPPROTO_IPV6, IPV6_MULTICAST_HOPS,
                       (char*)&ittl, sizeof(ittl)) < 0) {
        NET_ThrowByNameWithLastError(env, JNU_JAVANETPKG "SocketException",
                       "Error setting socket option");
    }
}
#endif

/*
 * Class:     java_net_PlainDatagramSocketImpl
 * Method:    setTTL
 * Signature: (B)V
 */
JNIEXPORT void JNICALL
Java_java_net_PlainDatagramSocketImpl_setTimeToLive(JNIEnv *env, jobject this,
                                                    jint ttl) {

    jobject fdObj = (*env)->GetObjectField(env, this, pdsi_fdID);
    int fd;
    /* it is important to cast this to a char, otherwise setsockopt gets confused */

    if (IS_NULL(fdObj)) {
        JNU_ThrowByName(env, JNU_JAVANETPKG "SocketException",
                        "Socket closed");
        return;
    } else {
        fd = (*env)->GetIntField(env, fdObj, IO_fd_fdID);
    }
    /* setsockopt to be correct ttl */
#ifdef AF_INET6
<<<<<<< HEAD
#if defined(__solaris__) || defined(MACOSX) || defined(AIX)
    if (ipv6_available()) {
        setHopLimit(env, fd, ttl);
    } else {
        setTTL(env, fd, ttl);
    }
#endif
=======
>>>>>>> b691f40c
#ifdef __linux__
    setTTL(env, fd, ttl);
    if (ipv6_available()) {
        setHopLimit(env, fd, ttl);
        if (isOldKernel) {
            (*env)->SetIntField(env, this, pdsi_ttlID, ttl);
        }
    }
#else  /*  __linux__ not defined */
    if (ipv6_available()) {
        setHopLimit(env, fd, ttl);
    } else {
        setTTL(env, fd, ttl);
    }
#endif  /* __linux__ */
#else
    setTTL(env, fd, ttl);
#endif  /* AF_INET6 */
}

/*
 * Class:     java_net_PlainDatagramSocketImpl
 * Method:    getTTL
 * Signature: ()B
 */
JNIEXPORT jbyte JNICALL
Java_java_net_PlainDatagramSocketImpl_getTTL(JNIEnv *env, jobject this) {
    return (jbyte)Java_java_net_PlainDatagramSocketImpl_getTimeToLive(env, this);
}


/*
 * Class:     java_net_PlainDatagramSocketImpl
 * Method:    getTTL
 * Signature: ()B
 */
JNIEXPORT jint JNICALL
Java_java_net_PlainDatagramSocketImpl_getTimeToLive(JNIEnv *env, jobject this) {

    jobject fdObj = (*env)->GetObjectField(env, this, pdsi_fdID);
    jint fd = -1;

    if (IS_NULL(fdObj)) {
        JNU_ThrowByName(env, JNU_JAVANETPKG "SocketException",
                        "Socket closed");
        return -1;
    } else {
        fd = (*env)->GetIntField(env, fdObj, IO_fd_fdID);
    }
    /* getsockopt of ttl */
#ifdef AF_INET6
    if (ipv6_available()) {
        int ttl = 0;
        int len = sizeof(ttl);

#ifdef __linux__
        /*
         * Linux 2.2 kernel doesn't support IPV6_MULTICAST_HOPS socket option
         */
        if (isOldKernel) {
            return (*env)->GetIntField(env, this, pdsi_ttlID);
        }
#endif

        if (JVM_GetSockOpt(fd, IPPROTO_IPV6, IPV6_MULTICAST_HOPS,
                               (char*)&ttl, &len) < 0) {
                NET_ThrowByNameWithLastError(env, JNU_JAVANETPKG "SocketException",
                               "Error getting socket option");
                return -1;
            }
        return (jint)ttl;
    } else
#endif /* AF_INET6 */
        {
            u_char ttl = 0;
            int len = sizeof(ttl);
            if (JVM_GetSockOpt(fd, IPPROTO_IP, IP_MULTICAST_TTL,
                               (char*)&ttl, &len) < 0) {
                NET_ThrowByNameWithLastError(env, JNU_JAVANETPKG "SocketException",
                               "Error getting socket option");
                return -1;
            }
            return (jint)ttl;
        }
}


/*
 * mcast_join_leave: Join or leave a multicast group.
 *
 * For IPv4 sockets use IP_ADD_MEMBERSHIP/IP_DROP_MEMBERSHIP socket option
 * to join/leave multicast group.
 *
 * For IPv6 sockets use IPV6_ADD_MEMBERSHIP/IPV6_DROP_MEMBERSHIP socket option
 * to join/leave multicast group. If multicast group is an IPv4 address then
 * an IPv4-mapped address is used.
 *
 * On Linux with IPv6 if we wish to join/leave an IPv4 multicast group then
 * we must use the IPv4 socket options. This is because the IPv6 socket options
 * don't support IPv4-mapped addresses. This is true as per 2.2.19 and 2.4.7
 * kernel releases. In the future it's possible that IP_ADD_MEMBERSHIP
 * will be updated to return ENOPROTOOPT if uses with an IPv6 socket (Solaris
 * already does this). Thus to cater for this we first try with the IPv4
 * socket options and if they fail we use the IPv6 socket options. This
 * seems a reasonable failsafe solution.
 */
static void mcast_join_leave(JNIEnv *env, jobject this,
                             jobject iaObj, jobject niObj,
                             jboolean join) {

    jobject fdObj = (*env)->GetObjectField(env, this, pdsi_fdID);
    jint fd;
    jint ipv6_join_leave;

    if (IS_NULL(fdObj)) {
        JNU_ThrowByName(env, JNU_JAVANETPKG "SocketException",
                        "Socket closed");
        return;
    } else {
        fd = (*env)->GetIntField(env, fdObj, IO_fd_fdID);
    }
    if (IS_NULL(iaObj)) {
        JNU_ThrowNullPointerException(env, "iaObj");
        return;
    }

    /*
     * Determine if this is an IPv4 or IPv6 join/leave.
     */
#ifdef AF_INET6
    ipv6_join_leave = ipv6_available();

#ifdef __linux__
    if ((*env)->GetIntField(env, iaObj, ia_familyID) == IPv4) {
        ipv6_join_leave = JNI_FALSE;
    }
#endif

#else
    /*
     * IPv6 not compiled in
     */
    ipv6_join_leave = JNI_FALSE;
#endif

    /*
     * For IPv4 join use IP_ADD_MEMBERSHIP/IP_DROP_MEMBERSHIP socket option
     *
     * On Linux if IPv4 or IPv6 use IP_ADD_MEMBERSHIP/IP_DROP_MEMBERSHIP
     */
    if (!ipv6_join_leave) {
#ifdef __linux__
        struct ip_mreqn mname;
#else
        struct ip_mreq mname;
#endif
        int mname_len;

        /*
         * joinGroup(InetAddress, NetworkInterface) implementation :-
         *
         * Linux/IPv6:  use ip_mreqn structure populated with multicast
         *              address and interface index.
         *
         * IPv4:        use ip_mreq structure populated with multicast
         *              address and first address obtained from
         *              NetworkInterface
         */
        if (niObj != NULL) {
#if defined(__linux__) && defined(AF_INET6)
            if (ipv6_available()) {
                static jfieldID ni_indexID;

                if (ni_indexID == NULL) {
                    jclass c = (*env)->FindClass(env, "java/net/NetworkInterface");
                    CHECK_NULL(c);
                    ni_indexID = (*env)->GetFieldID(env, c, "index", "I");
                    CHECK_NULL(ni_indexID);
                }

                mname.imr_multiaddr.s_addr = htonl((*env)->GetIntField(env, iaObj, ia_addressID));
                mname.imr_address.s_addr = 0;
                mname.imr_ifindex =  (*env)->GetIntField(env, niObj, ni_indexID);
                mname_len = sizeof(struct ip_mreqn);
            } else
#endif
            {
                jobjectArray addrArray = (*env)->GetObjectField(env, niObj, ni_addrsID);
                jobject addr;

                if ((*env)->GetArrayLength(env, addrArray) < 1) {
                    JNU_ThrowByName(env, JNU_JAVANETPKG "SocketException",
                        "bad argument for IP_ADD_MEMBERSHIP: "
                        "No IP addresses bound to interface");
                    return;
                }
                addr = (*env)->GetObjectArrayElement(env, addrArray, 0);

                mname.imr_multiaddr.s_addr = htonl((*env)->GetIntField(env, iaObj, ia_addressID));
#ifdef __linux__
                mname.imr_address.s_addr = htonl((*env)->GetIntField(env, addr, ia_addressID));
#else
                mname.imr_interface.s_addr = htonl((*env)->GetIntField(env, addr, ia_addressID));
#endif
                mname_len = sizeof(struct ip_mreq);
            }
        }


        /*
         * joinGroup(InetAddress) implementation :-
         *
         * Linux/IPv6:  use ip_mreqn structure populated with multicast
         *              address and interface index. index obtained
         *              from cached value or IPV6_MULTICAST_IF.
         *
         * IPv4:        use ip_mreq structure populated with multicast
         *              address and local address obtained from
         *              IP_MULTICAST_IF. On Linux IP_MULTICAST_IF
         *              returns different structure depending on
         *              kernel.
         */

        if (niObj == NULL) {

#if defined(__linux__) && defined(AF_INET6)
            if (ipv6_available()) {

                int index;
                int len = sizeof(index);

                if (isOldKernel) {
                    index = (*env)->GetIntField(env, this, pdsi_multicastInterfaceID);
                } else {
                    if (JVM_GetSockOpt(fd, IPPROTO_IPV6, IPV6_MULTICAST_IF,
                                       (char*)&index, &len) < 0) {
                        NET_ThrowCurrent(env, "getsockopt IPV6_MULTICAST_IF failed");
                        return;
                    }
                }

                mname.imr_multiaddr.s_addr = htonl((*env)->GetIntField(env, iaObj, ia_addressID));
                mname.imr_address.s_addr = 0 ;
                mname.imr_ifindex = index;
                mname_len = sizeof(struct ip_mreqn);
            } else
#endif
            {
                struct in_addr in;
                struct in_addr *inP = &in;
                socklen_t len = sizeof(struct in_addr);

#ifdef __linux__
                struct ip_mreqn mreqn;
                if (isOldKernel) {
                    inP = (struct in_addr *)&mreqn;
                    len = sizeof(struct ip_mreqn);
                }
#endif
                if (getsockopt(fd, IPPROTO_IP, IP_MULTICAST_IF, (char *)inP, &len) < 0) {
                    NET_ThrowCurrent(env, "getsockopt IP_MULTICAST_IF failed");
                    return;
                }

#ifdef __linux__
                mname.imr_address.s_addr =
                    (isOldKernel ? mreqn.imr_address.s_addr : in.s_addr);

#else
                mname.imr_interface.s_addr = in.s_addr;
#endif
                mname.imr_multiaddr.s_addr = htonl((*env)->GetIntField(env, iaObj, ia_addressID));
                mname_len = sizeof(struct ip_mreq);
            }
        }


        /*
         * Join the multicast group.
         */
        if (JVM_SetSockOpt(fd, IPPROTO_IP, (join ? IP_ADD_MEMBERSHIP:IP_DROP_MEMBERSHIP),
                           (char *) &mname, mname_len) < 0) {

            /*
             * If IP_ADD_MEMBERSHIP returns ENOPROTOOPT on Linux and we've got
             * IPv6 enabled then it's possible that the kernel has been fixed
             * so we switch to IPV6_ADD_MEMBERSHIP socket option.
             * As of 2.4.7 kernel IPV6_ADD_MEMERSHIP can't handle IPv4-mapped
             * addresses so we have to use IP_ADD_MEMERSHIP for IPv4 multicast
             * groups. However if the socket is an IPv6 socket then then setsockopt
             * should reurn ENOPROTOOPT. We assume this will be fixed in Linux
             * at some stage.
             */
#if defined(__linux__) && defined(AF_INET6)
            if (errno == ENOPROTOOPT) {
                if (ipv6_available()) {
                    ipv6_join_leave = JNI_TRUE;
                    errno = 0;
                } else  {
                    errno = ENOPROTOOPT;    /* errno can be changed by ipv6_available */
                }
            }
#endif
            if (errno) {
                if (join) {
                    NET_ThrowCurrent(env, "setsockopt IP_ADD_MEMBERSHIP failed");
                } else {
                    if (errno == ENOENT)
                        JNU_ThrowByName(env, JNU_JAVANETPKG "SocketException",
                            "Not a member of the multicast group");
                    else
                        NET_ThrowCurrent(env, "setsockopt IP_DROP_MEMBERSHIP failed");
                }
            }
        }

        /*
         * If we haven't switched to IPv6 socket option then we're done.
         */
        if (!ipv6_join_leave) {
            return;
        }
    }


    /*
     * IPv6 join. If it's an IPv4 multicast group then we use an IPv4-mapped
     * address.
     */
#ifdef AF_INET6
    {
        struct ipv6_mreq mname6;
        jbyteArray ipaddress;
        jbyte caddr[16];
        jint family;
        jint address;
        family = (*env)->GetIntField(env, iaObj, ia_familyID) == IPv4? AF_INET : AF_INET6;
        if (family == AF_INET) { /* will convert to IPv4-mapped address */
            memset((char *) caddr, 0, 16);
            address = (*env)->GetIntField(env, iaObj, ia_addressID);

            caddr[10] = 0xff;
            caddr[11] = 0xff;

            caddr[12] = ((address >> 24) & 0xff);
            caddr[13] = ((address >> 16) & 0xff);
            caddr[14] = ((address >> 8) & 0xff);
            caddr[15] = (address & 0xff);
        } else {
            ipaddress = (*env)->GetObjectField(env, iaObj, ia6_ipaddressID);
            (*env)->GetByteArrayRegion(env, ipaddress, 0, 16, caddr);
        }

        memcpy((void *)&(mname6.ipv6mr_multiaddr), caddr, sizeof(struct in6_addr));
        if (IS_NULL(niObj)) {
            int index;
            int len = sizeof(index);

#ifdef __linux__
            /*
             * 2.2 kernel doens't support IPV6_MULTICAST_IF socket option
             */
            if (isOldKernel) {
                index = (*env)->GetIntField(env, this, pdsi_multicastInterfaceID);
            } else
#endif
            {
                if (JVM_GetSockOpt(fd, IPPROTO_IPV6, IPV6_MULTICAST_IF,
                                 (char*)&index, &len) < 0) {
                    NET_ThrowCurrent(env, "getsockopt IPV6_MULTICAST_IF failed");
                    return;
                }
            }

#ifdef __linux__
            /*
             * On 2.4.8+ if we join a group with the interface set to 0
             * then the kernel records the interface it decides. This causes
             * subsequent leave groups to fail as there is no match. Thus we
             * pick the interface if there is a matching route.
             */
            if (index == 0 && !isOldKernel) {
                int rt_index = getDefaultIPv6Interface(&(mname6.ipv6mr_multiaddr));
                if (rt_index > 0) {
                    index = rt_index;
                }
            }
#endif
#ifdef MACOSX
            if (family == AF_INET6 && index == 0) {
                index = getDefaultScopeID(env);
            }
#endif
            mname6.ipv6mr_interface = index;
        } else {
            jint idx = (*env)->GetIntField(env, niObj, ni_indexID);
            mname6.ipv6mr_interface = idx;
        }

#if defined(_ALLBSD_SOURCE)
#define ADD_MEMBERSHIP          IPV6_JOIN_GROUP
#define DRP_MEMBERSHIP          IPV6_LEAVE_GROUP
#define S_ADD_MEMBERSHIP        "IPV6_JOIN_GROUP"
#define S_DRP_MEMBERSHIP        "IPV6_LEAVE_GROUP"
#else
#define ADD_MEMBERSHIP          IPV6_ADD_MEMBERSHIP
#define DRP_MEMBERSHIP          IPV6_DROP_MEMBERSHIP
#define S_ADD_MEMBERSHIP        "IPV6_ADD_MEMBERSHIP"
#define S_DRP_MEMBERSHIP        "IPV6_DROP_MEMBERSHIP"
#endif

        /* Join the multicast group */
        if (JVM_SetSockOpt(fd, IPPROTO_IPV6, (join ? ADD_MEMBERSHIP : DRP_MEMBERSHIP),
                           (char *) &mname6, sizeof (mname6)) < 0) {

            if (join) {
                NET_ThrowCurrent(env, "setsockopt " S_ADD_MEMBERSHIP " failed");
            } else {
                if (errno == ENOENT) {
                   JNU_ThrowByName(env, JNU_JAVANETPKG "SocketException",
                        "Not a member of the multicast group");
                } else {
                    NET_ThrowCurrent(env, "setsockopt " S_DRP_MEMBERSHIP " failed");
                }
            }
        }
    }
#endif
}

/*
 * Class:     java_net_PlainDatagramSocketImpl
 * Method:    join
 * Signature: (Ljava/net/InetAddress;)V
 */
JNIEXPORT void JNICALL
Java_java_net_PlainDatagramSocketImpl_join(JNIEnv *env, jobject this,
                                           jobject iaObj, jobject niObj)
{
    mcast_join_leave(env, this, iaObj, niObj, JNI_TRUE);
}

/*
 * Class:     java_net_PlainDatagramSocketImpl
 * Method:    leave
 * Signature: (Ljava/net/InetAddress;)V
 */
JNIEXPORT void JNICALL
Java_java_net_PlainDatagramSocketImpl_leave(JNIEnv *env, jobject this,
                                            jobject iaObj, jobject niObj)
{
    mcast_join_leave(env, this, iaObj, niObj, JNI_FALSE);
}<|MERGE_RESOLUTION|>--- conflicted
+++ resolved
@@ -1350,12 +1350,8 @@
          * value is an InetAddress.
          */
 #ifdef AF_INET6
-<<<<<<< HEAD
-#if defined(__solaris__) || defined(MACOSX) || defined(AIX)
-=======
 #ifdef __linux__
         mcast_set_if_by_addr_v4(env, this, fd, value);
->>>>>>> b691f40c
         if (ipv6_available()) {
             mcast_set_if_by_addr_v6(env, this, fd, value);
         }
@@ -1376,12 +1372,8 @@
          * value is a NetworkInterface.
          */
 #ifdef AF_INET6
-<<<<<<< HEAD
-#if defined(__solaris__) || defined(MACOSX) || defined(AIX)
-=======
 #ifdef __linux__
         mcast_set_if_by_if_v4(env, this, fd, value);
->>>>>>> b691f40c
         if (ipv6_available()) {
             mcast_set_if_by_if_v6(env, this, fd, value);
         }
@@ -1462,12 +1454,8 @@
 static void setMulticastLoopbackMode(JNIEnv *env, jobject this, int fd,
                                   jint opt, jobject value) {
 #ifdef AF_INET6
-<<<<<<< HEAD
-#if defined(__solaris__) || defined(MACOSX) || defined(AIX)
-=======
 #ifdef __linux__
     mcast_set_loop_v4(env, this, fd, value);
->>>>>>> b691f40c
     if (ipv6_available()) {
         mcast_set_loop_v6(env, this, fd, value);
     }
@@ -2039,16 +2027,6 @@
     }
     /* setsockopt to be correct ttl */
 #ifdef AF_INET6
-<<<<<<< HEAD
-#if defined(__solaris__) || defined(MACOSX) || defined(AIX)
-    if (ipv6_available()) {
-        setHopLimit(env, fd, ttl);
-    } else {
-        setTTL(env, fd, ttl);
-    }
-#endif
-=======
->>>>>>> b691f40c
 #ifdef __linux__
     setTTL(env, fd, ttl);
     if (ipv6_available()) {
