--- conflicted
+++ resolved
@@ -104,11 +104,6 @@
 static jfieldID attrs_f_bfree;
 static jfieldID attrs_f_bavail;
 
-/* Needed for getmntctl */
-#ifdef _AIX
-static jclass entry_cls;
-#endif
-
 static jfieldID entry_name;
 static jfieldID entry_dir;
 static jfieldID entry_fstype;
@@ -222,11 +217,6 @@
     entry_fstype = (*env)->GetFieldID(env, clazz, "fstype", "[B");
     entry_options = (*env)->GetFieldID(env, clazz, "opts", "[B");
     entry_dev = (*env)->GetFieldID(env, clazz, "dev", "J");
-
-    /* UnixMountEntry class is needed for getmntctl */
-#ifdef _AIX
-    entry_cls = (*env)->NewGlobalRef(env, clazz);
-#endif
 
     /* AIX and HP-UX need a couple more references for futimes emulation */
 #if defined(_AIX) || defined (__hpux__)
@@ -1107,16 +1097,7 @@
 
         if (res != 0 || p == NULL || p->pw_name == NULL || *(p->pw_name) == '\0') {
             /* not found or error */
-<<<<<<< HEAD
-            /* getpwnam_r returns ESRCH if user does not exist on AIX */
-#ifdef _AIX
-            if (errno != 0 && errno != ESRCH)
-#else
-            if (errno != 0 && errno != ENOENT)
-#endif
-=======
             if (errno != 0 && errno != ENOENT && errno != ESRCH)
->>>>>>> b691f40c
                 throwUnixException(env, errno);
         } else {
             uid = p->pw_uid;
@@ -1162,16 +1143,7 @@
         retry = 0;
         if (res != 0 || g == NULL || g->gr_name == NULL || *(g->gr_name) == '\0') {
             /* not found or error */
-<<<<<<< HEAD
-            /* getgrnam_r returns ESRCH if group does not exist on AIX */
-#ifdef _AIX
-            if (errno != 0 && errno != ESRCH) {
-#else
-            if (errno != 0 && errno != ENOENT) {
-#endif
-=======
             if (errno != 0 && errno != ENOENT && errno != ESRCH) {
->>>>>>> b691f40c
                 if (errno == ERANGE) {
                     /* insufficient buffer size so need larger buffer */
                     buflen += ENT_BUF_SIZE;
@@ -1189,266 +1161,4 @@
     } while (retry);
 
     return gid;
-<<<<<<< HEAD
-}
-
-JNIEXPORT jint JNICALL
-Java_sun_nio_fs_UnixNativeDispatcher_getextmntent(JNIEnv* env, jclass this,
-    jlong value, jobject entry)
-{
-/* AIX uses getmntctl instead of this method. */
-#ifdef _AIX
-    return 0;
-#else
-#ifdef __solaris__
-    struct extmnttab ent;
-#elif defined(_ALLBSD_SOURCE)
-    char buf[1024];
-    char *str;
-    char *last;
-#else
-    struct mntent ent;
-    char buf[1024];
-    int buflen = sizeof(buf);
-    struct mntent* m;
-#endif
-    FILE* fp = jlong_to_ptr(value);
-    jsize len;
-    jbyteArray bytes;
-    char* name;
-    char* dir;
-    char* fstype;
-    char* options;
-    dev_t dev;
-
-#ifdef __solaris__
-    if (getextmntent(fp, &ent, 0))
-        return -1;
-    name = ent.mnt_special;
-    dir = ent.mnt_mountp;
-    fstype = ent.mnt_fstype;
-    options = ent.mnt_mntopts;
-    dev = makedev(ent.mnt_major, ent.mnt_minor);
-    if (dev == NODEV) {
-        /* possible bug on Solaris 8 and 9 */
-        throwUnixException(env, errno);
-        return -1;
-    }
-#elif defined(_ALLBSD_SOURCE)
-again:
-    if (!(str = fgets(buf, sizeof(buf), fp)))
-        return -1;
-
-    name = strtok_r(str, " \t\n", &last);
-    if (name == NULL)
-        return -1;
-
-    // skip comments
-    if (*name == '#')
-        goto again;
-
-    dir = strtok_r((char *)NULL, " \t\n", &last);
-    fstype = strtok_r((char *)NULL, " \t\n", &last);
-    options = strtok_r((char *)NULL, " \t\n", &last);
-    if (options == NULL)
-        return -1;
-    dev = 0;
-#else
-    m = getmntent_r(fp, &ent, (char*)&buf, buflen);
-    if (m == NULL)
-        return -1;
-    name = m->mnt_fsname;
-    dir = m->mnt_dir;
-    fstype = m->mnt_type;
-    options = m->mnt_opts;
-    dev = 0;
-#endif
-
-    len = strlen(name);
-    bytes = (*env)->NewByteArray(env, len);
-    if (bytes == NULL)
-        return -1;
-    (*env)->SetByteArrayRegion(env, bytes, 0, len, (jbyte*)name);
-    (*env)->SetObjectField(env, entry, entry_name, bytes);
-
-    len = strlen(dir);
-    bytes = (*env)->NewByteArray(env, len);
-    if (bytes == NULL)
-        return -1;
-    (*env)->SetByteArrayRegion(env, bytes, 0, len, (jbyte*)dir);
-    (*env)->SetObjectField(env, entry, entry_dir, bytes);
-
-    len = strlen(fstype);
-    bytes = (*env)->NewByteArray(env, len);
-    if (bytes == NULL)
-        return -1;
-    (*env)->SetByteArrayRegion(env, bytes, 0, len, (jbyte*)fstype);
-    (*env)->SetObjectField(env, entry, entry_fstype, bytes);
-
-    len = strlen(options);
-    bytes = (*env)->NewByteArray(env, len);
-    if (bytes == NULL)
-        return -1;
-    (*env)->SetByteArrayRegion(env, bytes, 0, len, (jbyte*)options);
-    (*env)->SetObjectField(env, entry, entry_options, bytes);
-
-    if (dev != 0)
-        (*env)->SetLongField(env, entry, entry_dev, (jlong)dev);
-
-    return 0;
-#endif
-}
-
-/* Special implementation of getextmntent that returns all entries at once */
-JNIEXPORT jobjectArray JNICALL
-Java_sun_nio_fs_UnixNativeDispatcher_getmntctl(JNIEnv* env, jclass this)
-{
-#ifndef _AIX
-    return NULL;
-#else
-    int must_free_buf = 0;
-    char stack_buf[1024];
-    char* buffer = stack_buf;
-    size_t buffer_size = 1024;
-    int num_entries;
-    int i;
-    jobjectArray ret;
-    struct vmount * vm;
-
-    for (i = 0; i < 5; i++) {
-        num_entries = mntctl(MCTL_QUERY, buffer_size, buffer);
-        if (num_entries != 0) {
-            break;
-        }
-        if (must_free_buf) {
-            free(buffer);
-        }
-        buffer_size *= 8;
-        buffer = malloc(buffer_size);
-        must_free_buf = 1;
-    }
-    /* Treat zero entries like errors. */
-    if (num_entries <= 0) {
-        if (must_free_buf) {
-            free(buffer);
-        }
-        throwUnixException(env, errno);
-        return NULL;
-    }
-    ret = (*env)->NewObjectArray(env, num_entries, entry_cls, NULL);
-    if (ret == NULL) {
-        if (must_free_buf) {
-            free(buffer);
-        }
-        return NULL;
-    }
-    vm = (struct vmount*)buffer;
-    for (i = 0; i < num_entries; i++) {
-        jsize len;
-        jbyteArray bytes;
-        const char* fstype;
-        /* We set all relevant attributes so there is no need to call constructor. */
-        jobject entry = (*env)->AllocObject(env, entry_cls);
-        if (entry == NULL) {
-            if (must_free_buf) {
-                free(buffer);
-            }
-            return NULL;
-        }
-        (*env)->SetObjectArrayElement(env, ret, i, entry);
-
-        /* vm->vmt_data[...].vmt_size is 32 bit aligned and also includes NULL byte. */
-        /* Since we only need the characters, it is necessary to check string size manually. */
-        len = strlen((char*)vm + vm->vmt_data[VMT_OBJECT].vmt_off);
-        bytes = (*env)->NewByteArray(env, len);
-        if (bytes == NULL) {
-            if (must_free_buf) {
-                free(buffer);
-            }
-            return NULL;
-        }
-        (*env)->SetByteArrayRegion(env, bytes, 0, len, (jbyte*)((char *)vm + vm->vmt_data[VMT_OBJECT].vmt_off));
-        (*env)->SetObjectField(env, entry, entry_name, bytes);
-
-        len = strlen((char*)vm + vm->vmt_data[VMT_STUB].vmt_off);
-        bytes = (*env)->NewByteArray(env, len);
-        if (bytes == NULL) {
-            if (must_free_buf) {
-                free(buffer);
-            }
-            return NULL;
-        }
-        (*env)->SetByteArrayRegion(env, bytes, 0, len, (jbyte*)((char *)vm + vm->vmt_data[VMT_STUB].vmt_off));
-        (*env)->SetObjectField(env, entry, entry_dir, bytes);
-
-        switch (vm->vmt_gfstype) {
-            case MNT_J2:
-                fstype = "jfs2";
-                break;
-            case MNT_NAMEFS:
-                fstype = "namefs";
-                break;
-            case MNT_NFS:
-                fstype = "nfs";
-                break;
-            case MNT_JFS:
-                fstype = "jfs";
-                break;
-            case MNT_CDROM:
-                fstype = "cdrom";
-                break;
-            case MNT_PROCFS:
-                fstype = "procfs";
-                break;
-            case MNT_NFS3:
-                fstype = "nfs3";
-                break;
-            case MNT_AUTOFS:
-                fstype = "autofs";
-                break;
-            case MNT_UDF:
-                fstype = "udfs";
-                break;
-            case MNT_NFS4:
-                fstype = "nfs4";
-                break;
-            case MNT_CIFS:
-                fstype = "smbfs";
-                break;
-            default:
-                fstype = "unknown";
-        }
-        len = strlen(fstype);
-        bytes = (*env)->NewByteArray(env, len);
-        if (bytes == NULL) {
-            if (must_free_buf) {
-                free(buffer);
-            }
-            return NULL;
-        }
-        (*env)->SetByteArrayRegion(env, bytes, 0, len, (jbyte*)fstype);
-        (*env)->SetObjectField(env, entry, entry_fstype, bytes);
-
-        len = strlen((char*)vm + vm->vmt_data[VMT_ARGS].vmt_off);
-        bytes = (*env)->NewByteArray(env, len);
-        if (bytes == NULL) {
-            if (must_free_buf) {
-                free(buffer);
-            }
-            return NULL;
-        }
-        (*env)->SetByteArrayRegion(env, bytes, 0, len, (jbyte*)((char *)vm + vm->vmt_data[VMT_ARGS].vmt_off));
-        (*env)->SetObjectField(env, entry, entry_options, bytes);
-
-        /* goto the next vmount structure: */
-        vm = (struct vmount *)((char *)vm + vm->vmt_length);
-    }
-
-    if (must_free_buf) {
-        free(buffer);
-    }
-    return ret;
-#endif
-=======
->>>>>>> b691f40c
 }