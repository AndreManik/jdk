--- conflicted
+++ resolved
@@ -39,92 +39,11 @@
 #include "nio_util.h"
 #include "nio.h"
 
-<<<<<<< HEAD
 #ifdef AIX
 #include <sys/utsname.h>
 #endif
 
-/**
- * Definitions for source-specific multicast to allow for building
- * with older header files.
- */
-
-#ifdef __solaris__
-
-#ifndef IP_BLOCK_SOURCE
-
-#define IP_BLOCK_SOURCE                 0x15
-#define IP_UNBLOCK_SOURCE               0x16
-#define IP_ADD_SOURCE_MEMBERSHIP        0x17
-#define IP_DROP_SOURCE_MEMBERSHIP       0x18
-
-#define MCAST_BLOCK_SOURCE              0x2b
-#define MCAST_UNBLOCK_SOURCE            0x2c
-#define MCAST_JOIN_SOURCE_GROUP         0x2d
-#define MCAST_LEAVE_SOURCE_GROUP        0x2e
-
-#endif  /* IP_BLOCK_SOURCE */
-
-struct my_ip_mreq_source {
-        struct in_addr  imr_multiaddr;
-        struct in_addr  imr_sourceaddr;
-        struct in_addr  imr_interface;
-};
-
-/*
- * Use #pragma pack() construct to force 32-bit alignment on amd64.
- */
-#if defined(amd64)
-#pragma pack(4)
-#endif
-
-struct my_group_source_req {
-        uint32_t                gsr_interface;  /* interface index */
-        struct sockaddr_storage gsr_group;      /* group address */
-        struct sockaddr_storage gsr_source;     /* source address */
-};
-
-#if defined(amd64)
-#pragma pack()
-#endif
-
-#endif  /* __solaris__ */
-
-
-#ifdef __linux__
-
-#ifndef IP_BLOCK_SOURCE
-
-#define IP_BLOCK_SOURCE                 38
-#define IP_UNBLOCK_SOURCE               37
-#define IP_ADD_SOURCE_MEMBERSHIP        39
-#define IP_DROP_SOURCE_MEMBERSHIP       40
-
-#define MCAST_BLOCK_SOURCE              43
-#define MCAST_UNBLOCK_SOURCE            44
-#define MCAST_JOIN_SOURCE_GROUP         42
-#define MCAST_LEAVE_SOURCE_GROUP        45
-
-#endif  /* IP_BLOCK_SOURCE */
-
-struct my_ip_mreq_source {
-        struct in_addr  imr_multiaddr;
-        struct in_addr  imr_interface;
-        struct in_addr  imr_sourceaddr;
-};
-
-struct my_group_source_req {
-        uint32_t                gsr_interface;  /* interface index */
-        struct sockaddr_storage gsr_group;      /* group address */
-        struct sockaddr_storage gsr_source;     /* source address */
-};
-
-#endif   /* __linux__ */
-
 #if defined(_ALLBSD_SOURCE) || defined(AIX)
-=======
-#ifdef _ALLBSD_SOURCE
->>>>>>> b691f40c
 
 #ifndef IP_BLOCK_SOURCE
 
