/*
 * Copyright (c) 1998, 2011, Oracle and/or its affiliates. All rights reserved.
 * DO NOT ALTER OR REMOVE COPYRIGHT NOTICES OR THIS FILE HEADER.
 *
 * This code is free software; you can redistribute it and/or modify it
 * under the terms of the GNU General Public License version 2 only, as
 * published by the Free Software Foundation.  Oracle designates this
 * particular file as subject to the "Classpath" exception as provided
 * by Oracle in the LICENSE file that accompanied this code.
 *
 * This code is distributed in the hope that it will be useful, but WITHOUT
 * ANY WARRANTY; without even the implied warranty of MERCHANTABILITY or
 * FITNESS FOR A PARTICULAR PURPOSE.  See the GNU General Public License
 * version 2 for more details (a copy is included in the LICENSE file that
 * accompanied this code).
 *
 * You should have received a copy of the GNU General Public License version
 * 2 along with this work; if not, write to the Free Software Foundation,
 * Inc., 51 Franklin St, Fifth Floor, Boston, MA 02110-1301 USA.
 *
 * Please contact Oracle, 500 Oracle Parkway, Redwood Shores, CA 94065 USA
 * or visit www.oracle.com if you need additional information or have any
 * questions.
 */

#if defined(__linux__) || defined(MACOSX)
#include <string.h>
#endif /* __linux__ */
#include <stdio.h>
#include <stdlib.h>
#include <strings.h>
#include <sys/types.h>
#include <sys/stat.h>
#include <sys/mman.h>
#include <fcntl.h>
#include <unistd.h>
#ifdef __solaris__
#include <sys/systeminfo.h>
#endif

#include <jni.h>
#include <jni_util.h>
#include <jvm_md.h>
#include <sun_font_FontManager.h>
#ifndef HEADLESS
#include <X11/Xlib.h>
#include <awt.h>
#else
/* locks ought to be included from awt.h */
#define AWT_LOCK()
#define AWT_UNLOCK()
#endif /* !HEADLESS */

#if defined(__linux__) && !defined(MAP_FAILED)
#define MAP_FAILED ((caddr_t)-1)
#endif

#ifndef HEADLESS
extern Display *awt_display;
#endif /* !HEADLESS */

#ifdef MACOSX

//
// XXXDARWIN: Hard-code the path to Apple's fontconfig, as it is
// not included in the dyld search path by default, and 10.4
// does not support -rpath.
//
// This ignores the build time setting of ALT_FREETYPE_LIB_PATH,
// and should be replaced with -rpath/@rpath support on 10.5 or later,
// or via support for a the FREETYPE_LIB_PATH define.
#define FONTCONFIG_DLL_VERSIONED X11_PATH "/lib/" VERSIONED_JNI_LIB_NAME("fontconfig", "1")
#define FONTCONFIG_DLL X11_PATH "/lib/" JNI_LIB_NAME("fontconfig")
#else
#define FONTCONFIG_DLL_VERSIONED VERSIONED_JNI_LIB_NAME("fontconfig", "1")
#define FONTCONFIG_DLL JNI_LIB_NAME("fontconfig")
#endif

#define MAXFDIRS 512    /* Max number of directories that contain fonts */

#if defined(__solaris__)
/*
 * This can be set in the makefile to "/usr/X11" if so desired.
 */
#ifndef OPENWINHOMELIB
#define OPENWINHOMELIB "/usr/openwin/lib/"
#endif

/* This is all known Solaris X11 directories on Solaris 8, 9 and 10.
 * It is ordered to give precedence to TrueType directories.
 * It is needed if fontconfig is not installed or configured properly.
 */
static char *fullSolarisFontPath[] = {
    OPENWINHOMELIB "X11/fonts/TrueType",
    OPENWINHOMELIB "locale/euro_fonts/X11/fonts/TrueType",
    OPENWINHOMELIB "locale/iso_8859_2/X11/fonts/TrueType",
    OPENWINHOMELIB "locale/iso_8859_5/X11/fonts/TrueType",
    OPENWINHOMELIB "locale/iso_8859_7/X11/fonts/TrueType",
    OPENWINHOMELIB "locale/iso_8859_8/X11/fonts/TrueType",
    OPENWINHOMELIB "locale/iso_8859_9/X11/fonts/TrueType",
    OPENWINHOMELIB "locale/iso_8859_13/X11/fonts/TrueType",
    OPENWINHOMELIB "locale/iso_8859_15/X11/fonts/TrueType",
    OPENWINHOMELIB "locale/ar/X11/fonts/TrueType",
    OPENWINHOMELIB "locale/hi_IN.UTF-8/X11/fonts/TrueType",
    OPENWINHOMELIB "locale/ja/X11/fonts/TT",
    OPENWINHOMELIB "locale/ko/X11/fonts/TrueType",
    OPENWINHOMELIB "locale/ko.UTF-8/X11/fonts/TrueType",
    OPENWINHOMELIB "locale/KOI8-R/X11/fonts/TrueType",
    OPENWINHOMELIB "locale/ru.ansi-1251/X11/fonts/TrueType",
    OPENWINHOMELIB "locale/th_TH/X11/fonts/TrueType",
    OPENWINHOMELIB "locale/zh_TW/X11/fonts/TrueType",
    OPENWINHOMELIB "locale/zh_TW.BIG5/X11/fonts/TT",
    OPENWINHOMELIB "locale/zh_HK.BIG5HK/X11/fonts/TT",
    OPENWINHOMELIB "locale/zh_CN.GB18030/X11/fonts/TrueType",
    OPENWINHOMELIB "locale/zh/X11/fonts/TrueType",
    OPENWINHOMELIB "locale/zh.GBK/X11/fonts/TrueType",
    OPENWINHOMELIB "X11/fonts/Type1",
    OPENWINHOMELIB "X11/fonts/Type1/sun",
    OPENWINHOMELIB "X11/fonts/Type1/sun/outline",
    OPENWINHOMELIB "locale/iso_8859_2/X11/fonts/Type1",
    OPENWINHOMELIB "locale/iso_8859_4/X11/fonts/Type1",
    OPENWINHOMELIB "locale/iso_8859_5/X11/fonts/Type1",
    OPENWINHOMELIB "locale/iso_8859_7/X11/fonts/Type1",
    OPENWINHOMELIB "locale/iso_8859_8/X11/fonts/Type1",
    OPENWINHOMELIB "locale/iso_8859_9/X11/fonts/Type1",
    OPENWINHOMELIB "locale/iso_8859_13/X11/fonts/Type1",
    OPENWINHOMELIB "locale/ar/X11/fonts/Type1",
    NULL, /* terminates the list */
};

#elif defined(MACOSX)
static char *full_MACOSX_X11FontPath[] = {
    X11_PATH "/lib/X11/fonts/TrueType",
    X11_PATH "/lib/X11/fonts/truetype",
    X11_PATH "/lib/X11/fonts/tt",
    X11_PATH "/lib/X11/fonts/TTF",
    X11_PATH "/lib/X11/fonts/OTF",
    PACKAGE_PATH "/share/fonts/TrueType",
    PACKAGE_PATH "/share/fonts/truetype",
    PACKAGE_PATH "/share/fonts/tt",
    PACKAGE_PATH "/share/fonts/TTF",
    PACKAGE_PATH "/share/fonts/OTF",
    X11_PATH "/lib/X11/fonts/Type1",
    PACKAGE_PATH "/share/fonts/Type1",
    NULL, /* terminates the list */
};
#elif defined( __linux__)
/* All the known interesting locations we have discovered on
 * various flavors of Linux
 */
static char *fullLinuxFontPath[] = {
    "/usr/X11R6/lib/X11/fonts/TrueType",  /* RH 7.1+ */
    "/usr/X11R6/lib/X11/fonts/truetype",  /* SuSE */
    "/usr/X11R6/lib/X11/fonts/tt",
    "/usr/X11R6/lib/X11/fonts/TTF",
    "/usr/X11R6/lib/X11/fonts/OTF",       /* RH 9.0 (but empty!) */
    "/usr/share/fonts/ja/TrueType",       /* RH 7.2+ */
    "/usr/share/fonts/truetype",
    "/usr/share/fonts/ko/TrueType",       /* RH 9.0 */
    "/usr/share/fonts/zh_CN/TrueType",    /* RH 9.0 */
    "/usr/share/fonts/zh_TW/TrueType",    /* RH 9.0 */
    "/var/lib/defoma/x-ttcidfont-conf.d/dirs/TrueType", /* Debian */
    "/usr/X11R6/lib/X11/fonts/Type1",
    "/usr/share/fonts/default/Type1",     /* RH 9.0 */
    NULL, /* terminates the list */
};
#elif defined(AIX)
/* Very basic start for AIX -  feel free to complete ..
 */
static char *fullAixFontPath[] = {
    "/usr/lib/X11/fonts/TrueType",  /* */
    "/usr/lib/X11/fonts/Type1",     /* */
    NULL, /* terminates the list */
};
#endif

static char **getFontConfigLocations();

typedef struct {
    const char *name[MAXFDIRS];
    int  num;
} fDirRecord, *fDirRecordPtr;

#ifndef HEADLESS

/*
 * Returns True if display is local, False of it's remote.
 */
jboolean isDisplayLocal(JNIEnv *env) {
    static jboolean isLocal = False;
    static jboolean isLocalSet = False;
    jboolean ret;

    if (! isLocalSet) {
      jclass geCls = (*env)->FindClass(env, "java/awt/GraphicsEnvironment");
      jmethodID getLocalGE = (*env)->GetStaticMethodID(env, geCls,
                                                 "getLocalGraphicsEnvironment",
                                           "()Ljava/awt/GraphicsEnvironment;");
      jobject ge = (*env)->CallStaticObjectMethod(env, geCls, getLocalGE);

      jclass sgeCls = (*env)->FindClass(env,
                                        "sun/java2d/SunGraphicsEnvironment");
      if ((*env)->IsInstanceOf(env, ge, sgeCls)) {
        jmethodID isDisplayLocal = (*env)->GetMethodID(env, sgeCls,
                                                       "isDisplayLocal",
                                                       "()Z");
        isLocal = (*env)->CallBooleanMethod(env, ge, isDisplayLocal);
      } else {
        isLocal = True;
      }
      isLocalSet = True;
    }

    return isLocal;
}

static void AddFontsToX11FontPath ( fDirRecord *fDirP )
{
    char *onePath;
    int index, nPaths;
    int origNumPaths, length;
    int origIndex;
    int totalDirCount;
    char  **origFontPath;
    char  **tempFontPath;
    int doNotAppend;
    int *appendDirList;
    char **newFontPath;
    int err, compareLength;
    char fontDirPath[512];
    int dirFile;

    doNotAppend = 0;

    if ( fDirP->num == 0 ) return;

    appendDirList = malloc ( fDirP->num * sizeof ( int ));
    if ( appendDirList == NULL ) {
      return;  /* if it fails we cannot do much */
    }

    origFontPath = XGetFontPath ( awt_display, &nPaths );

    totalDirCount = nPaths;
    origNumPaths = nPaths;
    tempFontPath = origFontPath;


    for (index = 0; index < fDirP->num; index++ ) {

        doNotAppend = 0;

        tempFontPath = origFontPath;
        for ( origIndex = 0; origIndex < nPaths; origIndex++ ) {

            onePath = *tempFontPath;

            compareLength = strlen ( onePath );
            if ( onePath[compareLength -1] == '/' )
              compareLength--;

            /* there is a slash at the end of every solaris X11 font path name */
            if ( strncmp ( onePath, fDirP->name[index], compareLength ) == 0 ) {
              doNotAppend = 1;
              break;
            }
            tempFontPath++;
        }

        appendDirList[index] = 0;
        if ( doNotAppend == 0 ) {
            strcpy ( fontDirPath, fDirP->name[index] );
            strcat ( fontDirPath, "/fonts.dir" );
            dirFile = open ( fontDirPath, O_RDONLY, 0 );
            if ( dirFile == -1 ) {
                doNotAppend = 1;
            } else {
               close ( dirFile );
               totalDirCount++;
               appendDirList[index] = 1;
            }
        }

    }

    /* if no changes are required do not bother to do a setfontpath */
    if ( totalDirCount == nPaths ) {
      free ( ( void *) appendDirList );
      XFreeFontPath ( origFontPath );
      return;
    }


    newFontPath = malloc ( totalDirCount * sizeof ( char **) );
    /* if it fails free things and get out */
    if ( newFontPath == NULL ) {
      free ( ( void *) appendDirList );
      XFreeFontPath ( origFontPath );
      return;
    }

    for ( origIndex = 0; origIndex < nPaths; origIndex++ ) {
      onePath = origFontPath[origIndex];
      newFontPath[origIndex] = onePath;
    }

    /* now add the other font paths */

    for (index = 0; index < fDirP->num; index++ ) {

      if ( appendDirList[index] == 1 ) {

        /* printf ( "Appending %s\n", fDirP->name[index] ); */

        onePath = malloc ( ( strlen (fDirP->name[index]) + 2 )* sizeof( char ) );
        strcpy ( onePath, fDirP->name[index] );
        strcat ( onePath, "/" );
        newFontPath[nPaths++] = onePath;
        /* printf ( "The path to be appended is %s\n", onePath ); */
      }
    }

    /*   printf ( "The dir count = %d\n", totalDirCount ); */
    free ( ( void *) appendDirList );

    XSetFontPath ( awt_display, newFontPath, totalDirCount );

        for ( index = origNumPaths; index < totalDirCount; index++ ) {
                free( newFontPath[index] );
    }

        free ( (void *) newFontPath );
    XFreeFontPath ( origFontPath );
    return;
}
#endif /* !HEADLESS */


#ifndef HEADLESS
static char **getX11FontPath ()
{
    char **x11Path, **fontdirs;
    int i, pos, slen, nPaths, numDirs;

    x11Path = XGetFontPath (awt_display, &nPaths);

    /* This isn't ever going to be perfect: the font path may contain
     * much we aren't interested in, but the cost should be moderate
     * Exclude all directories that contain the strings "Speedo","/F3/",
     * "75dpi", "100dpi", "misc" or "bitmap", or don't begin with a "/",
     * the last of which should exclude font servers.
     * Also exclude the user specific ".gnome*" directories which
     * aren't going to contain the system fonts we need.
     * Hopefully we are left only with Type1 and TrueType directories.
     * It doesn't matter much if there are extraneous directories, it'll just
     * cost us a little wasted effort upstream.
     */
    fontdirs = (char**)calloc(nPaths+1, sizeof(char*));
    pos = 0;
    for (i=0; i < nPaths; i++) {
        if (x11Path[i][0] != '/') {
            continue;
        }
        if (strstr(x11Path[i], "/75dpi") != NULL) {
            continue;
        }
        if (strstr(x11Path[i], "/100dpi") != NULL) {
            continue;
        }
        if (strstr(x11Path[i], "/misc") != NULL) {
            continue;
        }
        if (strstr(x11Path[i], "/Speedo") != NULL) {
            continue;
        }
        if (strstr(x11Path[i], ".gnome") != NULL) {
            continue;
        }
#ifdef __solaris__
        if (strstr(x11Path[i], "/F3/") != NULL) {
            continue;
        }
        if (strstr(x11Path[i], "bitmap") != NULL) {
            continue;
        }
#endif
        fontdirs[pos] = strdup(x11Path[i]);
        slen = strlen(fontdirs[pos]);
        if (slen > 0 && fontdirs[pos][slen-1] == '/') {
            fontdirs[pos][slen-1] = '\0'; /* null out trailing "/"  */
        }
        pos++;
    }

    XFreeFontPath(x11Path);
    if (pos == 0) {
        free(fontdirs);
        fontdirs = NULL;
    }
    return fontdirs;
}


#endif /* !HEADLESS */

#if defined(__linux__) || defined(MACOSX)
/* from awt_LoadLibrary.c */
JNIEXPORT jboolean JNICALL AWTIsHeadless();
#endif

/* This eliminates duplicates, at a non-linear but acceptable cost
 * since the lists are expected to be reasonably short, and then
 * deletes references to non-existent directories, and returns
 * a single path consisting of unique font directories.
 */
static char* mergePaths(char **p1, char **p2, char **p3, jboolean noType1) {

    int len1=0, len2=0, len3=0, totalLen=0, numDirs=0,
        currLen, i, j, found, pathLen=0;
    char **ptr, **fontdirs;
    char *fontPath = NULL;

    if (p1 != NULL) {
        ptr = p1;
        while (*ptr++ != NULL) len1++;
    }
    if (p2 != NULL) {
        ptr = p2;

        while (*ptr++ != NULL) len2++;
    }
    if (p3 != NULL) {
        ptr = p3;
        while (*ptr++ != NULL) len3++;
    }
    totalLen = len1+len2+len3;
    fontdirs = (char**)calloc(totalLen, sizeof(char*));

    for (i=0; i < len1; i++) {
        if (noType1 && strstr(p1[i], "Type1") != NULL) {
            continue;
        }
        fontdirs[numDirs++] = p1[i];
    }

    currLen = numDirs; /* only compare against previous path dirs */
    for (i=0; i < len2; i++) {
        if (noType1 && strstr(p2[i], "Type1") != NULL) {
            continue;
        }
        found = 0;
        for (j=0; j < currLen; j++) {
            if (strcmp(fontdirs[j], p2[i]) == 0) {
                found = 1;
                break;
            }
        }
        if (!found) {
           fontdirs[numDirs++] = p2[i];
        }
    }

    currLen = numDirs; /* only compare against previous path dirs */
    for (i=0; i < len3; i++) {
        if (noType1 && strstr(p3[i], "Type1") != NULL) {
            continue;
        }
        found = 0;
        for (j=0; j < currLen; j++) {
            if (strcmp(fontdirs[j], p3[i]) == 0) {
                found = 1;
                break;
            }
        }
        if (!found) {
           fontdirs[numDirs++] = p3[i];
        }
    }

    /* Now fontdirs contains unique dirs and numDirs records how many.
     * What we don't know is if they all exist. On reflection I think
     * this isn't an issue, so for now I will return all these locations,
     * converted to one string */
    for (i=0; i<numDirs; i++) {
        pathLen += (strlen(fontdirs[i]) + 1);
    }
    if (pathLen > 0 && (fontPath = malloc(pathLen))) {
        *fontPath = '\0';
        for (i = 0; i<numDirs; i++) {
            if (i != 0) {
                strcat(fontPath, ":");
            }
            strcat(fontPath, fontdirs[i]);
        }
    }
    free (fontdirs);

    return fontPath;
}

/*
 * The goal of this function is to find all "system" fonts which
 * are needed by the JRE to display text in supported locales etc, and
 * to support APIs which allow users to enumerate all system fonts and use
 * them from their Java applications.
 * The preferred mechanism is now using the new "fontconfig" library
 * This exists on newer versions of Linux and Solaris (S10 and above)
 * The library is dynamically located. The results are merged with
 * a set of "known" locations and with the X11 font path, if running in
 * a local X11 environment.
 * The hardwired paths are built into the JDK binary so as new font locations
 * are created on a host plaform for them to be located by the JRE they will
 * need to be added ito the host's font configuration database, typically
 * /etc/fonts/local.conf, and to ensure that directory contains a fonts.dir
 * NB: Fontconfig also depends heavily for performance on the host O/S
 * maintaining up to date caches.
 * This is consistent with the requirements of the desktop environments
 * on these OSes.
 * This also frees us from X11 APIs as JRE is required to function in
 * a "headless" mode where there is no Xserver.
 */
static char *getPlatformFontPathChars(JNIEnv *env, jboolean noType1) {

    char **fcdirs = NULL, **x11dirs = NULL, **knowndirs = NULL, *path = NULL;

    /* As of 1.5 we try to use fontconfig on both Solaris and Linux.
     * If its not available NULL is returned.
     */
    fcdirs = getFontConfigLocations();

#if defined(__linux__)
    knowndirs = fullLinuxFontPath;
#elif defined(MACOSX)
    knowndirs = full_MACOSX_X11FontPath;
#elif defined(__solaris__)
    knowndirs = fullSolarisFontPath;
#elif defined(AIX)
    knowndirs = fullAixFontPath;
#endif

    /* REMIND: this code requires to be executed when the GraphicsEnvironment
     * is already initialised. That is always true, but if it were not so,
     * this code could throw an exception and the fontpath would fail to
     * be initialised.
     */
#ifndef HEADLESS
#if defined(__linux__) || defined(MACOSX)
    /* There's no headless build on linux ... */
    if (!AWTIsHeadless()) { /* .. so need to call a function to check */
#endif
      /* Using the X11 font path to locate font files is now a fallback
       * useful only if fontconfig failed, or is incomplete. So we could
       * remove this code completely and the consequences should be rare
       * and non-fatal. If this happens, then the calling Java code can
       * be modified to no longer require that the AWT lock (the X11GE)
       * be initialised prior to calling this code.
       */
    AWT_LOCK();
    if (isDisplayLocal(env)) {
        x11dirs = getX11FontPath();
    }
    AWT_UNLOCK();
#if defined(__linux__) || defined(MACOSX)
    }
#endif
#endif /* !HEADLESS */
    path = mergePaths(fcdirs, x11dirs, knowndirs, noType1);
    if (fcdirs != NULL) {
        char **p = fcdirs;
        while (*p != NULL)  free(*p++);
        free(fcdirs);
    }

    if (x11dirs != NULL) {
        char **p = x11dirs;
        while (*p != NULL) free(*p++);
        free(x11dirs);
    }

    return path;
}

JNIEXPORT jstring JNICALL Java_sun_awt_X11FontManager_getFontPathNative
(JNIEnv *env, jobject thiz, jboolean noType1) {
    jstring ret;
    static char *ptr = NULL; /* retain result across calls */

    if (ptr == NULL) {
        ptr = getPlatformFontPathChars(env, noType1);
    }
    ret = (*env)->NewStringUTF(env, ptr);
    return ret;
}

#include <dlfcn.h>
<<<<<<< HEAD
#if !(defined(__linux__) || defined(MACOSX) || defined(AIX))
#include <link.h>
#endif
=======
>>>>>>> b691f40c

#include "fontconfig.h"


static void* openFontConfig() {

    char *homeEnv;
    static char *homeEnvStr = "HOME="; /* must be static */
    void* libfontconfig = NULL;
#ifdef __solaris__
#define SYSINFOBUFSZ 8
    char sysinfobuf[SYSINFOBUFSZ];
#endif

    /* Private workaround to not use fontconfig library.
     * May be useful during testing/debugging
     */
    char *useFC = getenv("USE_J2D_FONTCONFIG");
    if (useFC != NULL && !strcmp(useFC, "no")) {
        return NULL;
    }

#ifdef __solaris__
    /* fontconfig is likely not properly configured on S8/S9 - skip it,
     * although allow user to override this behaviour with an env. variable
     * ie if USE_J2D_FONTCONFIG=yes then we skip this test.
     * NB "4" is the length of a string which matches our patterns.
     */
    if (useFC == NULL || strcmp(useFC, "yes")) {
        if (sysinfo(SI_RELEASE, sysinfobuf, SYSINFOBUFSZ) == 4) {
            if ((!strcmp(sysinfobuf, "5.8") || !strcmp(sysinfobuf, "5.9"))) {
                return NULL;
            }
        }
    }
#endif

#if defined(AIX)
    /* On AIX, fontconfig is not a standard package supported by IBM.
     * insted it has to be installed from the "AIX Toolbox for Linux Applications" 
     * site http://www-03.ibm.com/systems/power/software/aix/linux/toolbox/alpha.html
     * and will be installed under /opt/freeware/lib/libfontconfig.a.
     * Notice that the archive contains the real 32- and 64-bit shared libraries.
     * We first try to load 'libfontconfig.so' from the default library path in the 
     * case the user has installed a private version of the library and if that 
     * doesn't succeed, we try the version from /opt/freeware/lib/libfontconfig.a
     */
    libfontconfig = dlopen("libfontconfig.so", RTLD_LOCAL|RTLD_LAZY);
    if (libfontconfig == NULL) {
        libfontconfig = dlopen("/opt/freeware/lib/libfontconfig.a(libfontconfig.so.1)", RTLD_MEMBER|RTLD_LOCAL|RTLD_LAZY);
        if (libfontconfig == NULL) {
            return NULL;
        }
    }
#else
    /* 64 bit sparc should pick up the right version from the lib path.
     * New features may be added to libfontconfig, this is expected to
     * be compatible with old features, but we may need to start
     * distinguishing the library version, to know whether to expect
     * certain symbols - and functionality - to be available.
     * Also add explicit search for .so.1 in case .so symlink doesn't exist.
     */
    libfontconfig = dlopen(FONTCONFIG_DLL_VERSIONED, RTLD_LOCAL|RTLD_LAZY);
    if (libfontconfig == NULL) {
        libfontconfig = dlopen(FONTCONFIG_DLL, RTLD_LOCAL|RTLD_LAZY);
        if (libfontconfig == NULL) {
            return NULL;
        }
    }
#endif

    /* Version 1.0 of libfontconfig crashes if HOME isn't defined in
     * the environment. This should generally never happen, but we can't
     * control it, and can't control the version of fontconfig, so iff
     * its not defined we set it to an empty value which is sufficient
     * to prevent a crash. I considered unsetting it before exit, but
     * it doesn't appear to work on Solaris, so I will leave it set.
     */
    homeEnv = getenv("HOME");
    if (homeEnv == NULL) {
        putenv(homeEnvStr);
    }

    return libfontconfig;
}

typedef void* (FcFiniFuncType)();

static void closeFontConfig(void* libfontconfig, jboolean fcFini) {

  /* NB FcFini is not in (eg) the Solaris 10 version of fontconfig. Its not
   * clear if this means we are really leaking resources in those cases
   * but it seems we should call this function when its available.
   * But since the Swing GTK code may be still accessing the lib, its probably
   * safest for now to just let this "leak" rather than potentially
   * concurrently free global data still in use by other code.
   */
#if 0
    if (fcFini) { /* release resources */
        FcFiniFuncType FcFini = (FcFiniFuncType)dlsym(libfontconfig, "FcFini");

        if (FcFini != NULL) {
            (*FcFini)();
        }
    }
#endif
    dlclose(libfontconfig);
}

typedef FcConfig* (*FcInitLoadConfigFuncType)();
typedef FcPattern* (*FcPatternBuildFuncType)(FcPattern *orig, ...);
typedef FcObjectSet* (*FcObjectSetFuncType)(const char *first, ...);
typedef FcFontSet* (*FcFontListFuncType)(FcConfig *config,
                                         FcPattern *p,
                                         FcObjectSet *os);
typedef FcResult (*FcPatternGetBoolFuncType)(const FcPattern *p,
                                               const char *object,
                                               int n,
                                               FcBool *b);
typedef FcResult (*FcPatternGetIntegerFuncType)(const FcPattern *p,
                                                const char *object,
                                                int n,
                                                int *i);
typedef FcResult (*FcPatternGetStringFuncType)(const FcPattern *p,
                                               const char *object,
                                               int n,
                                               FcChar8 ** s);
typedef FcChar8* (*FcStrDirnameFuncType)(const FcChar8 *file);
typedef void (*FcPatternDestroyFuncType)(FcPattern *p);
typedef void (*FcFontSetDestroyFuncType)(FcFontSet *s);
typedef FcPattern* (*FcNameParseFuncType)(const FcChar8 *name);
typedef FcBool (*FcPatternAddStringFuncType)(FcPattern *p,
                                             const char *object,
                                             const FcChar8 *s);
typedef void (*FcDefaultSubstituteFuncType)(FcPattern *p);
typedef FcBool (*FcConfigSubstituteFuncType)(FcConfig *config,
                                             FcPattern *p,
                                             FcMatchKind kind);
typedef FcPattern* (*FcFontMatchFuncType)(FcConfig *config,
                                          FcPattern *p,
                                          FcResult *result);
typedef FcFontSet* (*FcFontSetCreateFuncType)();
typedef FcBool (*FcFontSetAddFuncType)(FcFontSet *s, FcPattern *font);

typedef FcResult (*FcPatternGetCharSetFuncType)(FcPattern *p,
                                                const char *object,
                                                int n,
                                                FcCharSet **c);
typedef FcFontSet* (*FcFontSortFuncType)(FcConfig *config,
                                         FcPattern *p,
                                         FcBool trim,
                                         FcCharSet **csp,
                                         FcResult *result);
typedef FcCharSet* (*FcCharSetUnionFuncType)(const FcCharSet *a,
                                             const FcCharSet *b);
typedef FcChar32 (*FcCharSetSubtractCountFuncType)(const FcCharSet *a,
                                                   const FcCharSet *b);

typedef int (*FcGetVersionFuncType)();

typedef FcStrList* (*FcConfigGetCacheDirsFuncType)(FcConfig *config);
typedef FcChar8* (*FcStrListNextFuncType)(FcStrList *list);
typedef FcChar8* (*FcStrListDoneFuncType)(FcStrList *list);

static char **getFontConfigLocations() {

    char **fontdirs;
    int numdirs = 0;
    FcInitLoadConfigFuncType FcInitLoadConfig;
    FcPatternBuildFuncType FcPatternBuild;
    FcObjectSetFuncType FcObjectSetBuild;
    FcFontListFuncType FcFontList;
    FcPatternGetStringFuncType FcPatternGetString;
    FcStrDirnameFuncType FcStrDirname;
    FcPatternDestroyFuncType FcPatternDestroy;
    FcFontSetDestroyFuncType FcFontSetDestroy;

    FcConfig *fontconfig;
    FcPattern *pattern;
    FcObjectSet *objset;
    FcFontSet *fontSet;
    FcStrList *strList;
    FcChar8 *str;
    int i, f, found, len=0;
    char **fontPath;

    void* libfontconfig = openFontConfig();

    if (libfontconfig == NULL) {
        return NULL;
    }

    FcPatternBuild     =
        (FcPatternBuildFuncType)dlsym(libfontconfig, "FcPatternBuild");
    FcObjectSetBuild   =
        (FcObjectSetFuncType)dlsym(libfontconfig, "FcObjectSetBuild");
    FcFontList         =
        (FcFontListFuncType)dlsym(libfontconfig, "FcFontList");
    FcPatternGetString =
        (FcPatternGetStringFuncType)dlsym(libfontconfig, "FcPatternGetString");
    FcStrDirname       =
        (FcStrDirnameFuncType)dlsym(libfontconfig, "FcStrDirname");
    FcPatternDestroy   =
        (FcPatternDestroyFuncType)dlsym(libfontconfig, "FcPatternDestroy");
    FcFontSetDestroy   =
        (FcFontSetDestroyFuncType)dlsym(libfontconfig, "FcFontSetDestroy");

    if (FcPatternBuild     == NULL ||
        FcObjectSetBuild   == NULL ||
        FcPatternGetString == NULL ||
        FcFontList         == NULL ||
        FcStrDirname       == NULL ||
        FcPatternDestroy   == NULL ||
        FcFontSetDestroy   == NULL) { /* problem with the library: return. */
        closeFontConfig(libfontconfig, JNI_FALSE);
        return NULL;
    }

    /* Make calls into the fontconfig library to build a search for
     * outline fonts, and to get the set of full file paths from the matches.
     * This set is returned from the call to FcFontList(..)
     * We allocate an array of char* pointers sufficient to hold all
     * the matches + 1 extra which ensures there will be a NULL after all
     * valid entries.
     * We call FcStrDirname strip the file name from the path, and
     * check if we have yet seen this directory. If not we add a pointer to
     * it into our array of char*. Note that FcStrDirname returns newly
     * allocated storage so we can use this in the return char** value.
     * Finally we clean up, freeing allocated resources, and return the
     * array of unique directories.
     */
    pattern = (*FcPatternBuild)(NULL, FC_OUTLINE, FcTypeBool, FcTrue, NULL);
    objset = (*FcObjectSetBuild)(FC_FILE, NULL);
    fontSet = (*FcFontList)(NULL, pattern, objset);
    fontdirs = (char**)calloc(fontSet->nfont+1, sizeof(char*));
    for (f=0; f < fontSet->nfont; f++) {
        FcChar8 *file;
        FcChar8 *dir;
        if ((*FcPatternGetString)(fontSet->fonts[f], FC_FILE, 0, &file) ==
                                  FcResultMatch) {
            dir = (*FcStrDirname)(file);
            found = 0;
            for (i=0;i<numdirs; i++) {
                if (strcmp(fontdirs[i], (char*)dir) == 0) {
                    found = 1;
                    break;
                }
            }
            if (!found) {
                fontdirs[numdirs++] = (char*)dir;
            } else {
                free((char*)dir);
            }
        }
    }

    /* Free memory and close the ".so" */
    (*FcFontSetDestroy)(fontSet);
    (*FcPatternDestroy)(pattern);
    closeFontConfig(libfontconfig, JNI_TRUE);
    return fontdirs;
}

/* These are copied from sun.awt.SunHints.
 * Consider initialising them as ints using JNI for more robustness.
 */
#define TEXT_AA_OFF 1
#define TEXT_AA_ON  2
#define TEXT_AA_LCD_HRGB 4
#define TEXT_AA_LCD_HBGR 5
#define TEXT_AA_LCD_VRGB 6
#define TEXT_AA_LCD_VBGR 7

JNIEXPORT jint JNICALL
Java_sun_font_FontConfigManager_getFontConfigAASettings
(JNIEnv *env, jclass obj, jstring localeStr, jstring fcNameStr) {

    FcNameParseFuncType FcNameParse;
    FcPatternAddStringFuncType FcPatternAddString;
    FcConfigSubstituteFuncType FcConfigSubstitute;
    FcDefaultSubstituteFuncType  FcDefaultSubstitute;
    FcFontMatchFuncType FcFontMatch;
    FcPatternGetBoolFuncType FcPatternGetBool;
    FcPatternGetIntegerFuncType FcPatternGetInteger;
    FcPatternDestroyFuncType FcPatternDestroy;

    FcPattern *pattern, *matchPattern;
    FcResult result;
    FcBool antialias = FcFalse;
    int rgba = 0;
    const char *locale=NULL, *fcName=NULL;
    void* libfontconfig;

    if (fcNameStr == NULL || localeStr == NULL) {
        return -1;
    }

    fcName = (*env)->GetStringUTFChars(env, fcNameStr, 0);
    if (fcName == NULL) {
        return -1;
    }
    locale = (*env)->GetStringUTFChars(env, localeStr, 0);

    if ((libfontconfig = openFontConfig()) == NULL) {
        (*env)->ReleaseStringUTFChars (env, fcNameStr, (const char*)fcName);
        if (locale) {
            (*env)->ReleaseStringUTFChars (env, localeStr,(const char*)locale);
        }
        return -1;
    }

    FcNameParse = (FcNameParseFuncType)dlsym(libfontconfig, "FcNameParse");
    FcPatternAddString =
        (FcPatternAddStringFuncType)dlsym(libfontconfig, "FcPatternAddString");
    FcConfigSubstitute =
        (FcConfigSubstituteFuncType)dlsym(libfontconfig, "FcConfigSubstitute");
    FcDefaultSubstitute = (FcDefaultSubstituteFuncType)
        dlsym(libfontconfig, "FcDefaultSubstitute");
    FcFontMatch = (FcFontMatchFuncType)dlsym(libfontconfig, "FcFontMatch");
    FcPatternGetBool = (FcPatternGetBoolFuncType)
        dlsym(libfontconfig, "FcPatternGetBool");
    FcPatternGetInteger = (FcPatternGetIntegerFuncType)
        dlsym(libfontconfig, "FcPatternGetInteger");
    FcPatternDestroy =
        (FcPatternDestroyFuncType)dlsym(libfontconfig, "FcPatternDestroy");

    if (FcNameParse          == NULL ||
        FcPatternAddString   == NULL ||
        FcConfigSubstitute   == NULL ||
        FcDefaultSubstitute  == NULL ||
        FcFontMatch          == NULL ||
        FcPatternGetBool     == NULL ||
        FcPatternGetInteger  == NULL ||
        FcPatternDestroy     == NULL) { /* problem with the library: return. */

        (*env)->ReleaseStringUTFChars (env, fcNameStr, (const char*)fcName);
        if (locale) {
            (*env)->ReleaseStringUTFChars (env, localeStr,(const char*)locale);
        }
        closeFontConfig(libfontconfig, JNI_FALSE);
        return -1;
    }


    pattern = (*FcNameParse)((FcChar8 *)fcName);
    if (locale != NULL) {
        (*FcPatternAddString)(pattern, FC_LANG, (unsigned char*)locale);
    }
    (*FcConfigSubstitute)(NULL, pattern, FcMatchPattern);
    (*FcDefaultSubstitute)(pattern);
    matchPattern = (*FcFontMatch)(NULL, pattern, &result);
    /* Perhaps should call FcFontRenderPrepare() here as some pattern
     * elements might change as a result of that call, but I'm not seeing
     * any difference in testing.
     */
    if (matchPattern) {
        (*FcPatternGetBool)(matchPattern, FC_ANTIALIAS, 0, &antialias);
        (*FcPatternGetInteger)(matchPattern, FC_RGBA, 0, &rgba);
        (*FcPatternDestroy)(matchPattern);
    }
    (*FcPatternDestroy)(pattern);

    (*env)->ReleaseStringUTFChars (env, fcNameStr, (const char*)fcName);
    if (locale) {
        (*env)->ReleaseStringUTFChars (env, localeStr, (const char*)locale);
    }
    closeFontConfig(libfontconfig, JNI_TRUE);

    if (antialias == FcFalse) {
        return TEXT_AA_OFF;
    } else if (rgba <= FC_RGBA_UNKNOWN || rgba >= FC_RGBA_NONE) {
        return TEXT_AA_ON;
    } else {
        switch (rgba) {
        case FC_RGBA_RGB : return TEXT_AA_LCD_HRGB;
        case FC_RGBA_BGR : return TEXT_AA_LCD_HBGR;
        case FC_RGBA_VRGB : return TEXT_AA_LCD_VRGB;
        case FC_RGBA_VBGR : return TEXT_AA_LCD_VBGR;
        default : return TEXT_AA_LCD_HRGB; // should not get here.
        }
    }
}

JNIEXPORT jint JNICALL
Java_sun_font_FontConfigManager_getFontConfigVersion
    (JNIEnv *env, jclass obj) {

    void* libfontconfig;
    FcGetVersionFuncType FcGetVersion;
    int version = 0;

    if ((libfontconfig = openFontConfig()) == NULL) {
        return 0;
    }

    FcGetVersion = (FcGetVersionFuncType)dlsym(libfontconfig, "FcGetVersion");

    if (FcGetVersion == NULL) {
        closeFontConfig(libfontconfig, JNI_FALSE);
        return 0;
    }
    version = (*FcGetVersion)();
    closeFontConfig(libfontconfig, JNI_FALSE);

    return version;
}


JNIEXPORT void JNICALL
Java_sun_font_FontConfigManager_getFontConfig
(JNIEnv *env, jclass obj, jstring localeStr, jobject fcInfoObj,
 jobjectArray fcCompFontArray,  jboolean includeFallbacks) {

    FcNameParseFuncType FcNameParse;
    FcPatternAddStringFuncType FcPatternAddString;
    FcConfigSubstituteFuncType FcConfigSubstitute;
    FcDefaultSubstituteFuncType  FcDefaultSubstitute;
    FcFontMatchFuncType FcFontMatch;
    FcPatternGetStringFuncType FcPatternGetString;
    FcPatternDestroyFuncType FcPatternDestroy;
    FcPatternGetCharSetFuncType FcPatternGetCharSet;
    FcFontSortFuncType FcFontSort;
    FcFontSetDestroyFuncType FcFontSetDestroy;
    FcCharSetUnionFuncType FcCharSetUnion;
    FcCharSetSubtractCountFuncType FcCharSetSubtractCount;
    FcGetVersionFuncType FcGetVersion;
    FcConfigGetCacheDirsFuncType FcConfigGetCacheDirs;
    FcStrListNextFuncType FcStrListNext;
    FcStrListDoneFuncType FcStrListDone;

    int i, arrlen;
    jobject fcCompFontObj;
    jstring fcNameStr, jstr;
    const char *locale, *fcName;
    FcPattern *pattern;
    FcResult result;
    void* libfontconfig;
    jfieldID fcNameID, fcFirstFontID, fcAllFontsID, fcVersionID, fcCacheDirsID;
    jfieldID familyNameID, styleNameID, fullNameID, fontFileID;
    jmethodID fcFontCons;
    char* debugMinGlyphsStr = getenv("J2D_DEBUG_MIN_GLYPHS");

    jclass fcInfoClass =
        (*env)->FindClass(env, "sun/font/FontConfigManager$FontConfigInfo");
    jclass fcCompFontClass =
        (*env)->FindClass(env, "sun/font/FontConfigManager$FcCompFont");
    jclass fcFontClass =
         (*env)->FindClass(env, "sun/font/FontConfigManager$FontConfigFont");

    if (fcInfoObj == NULL || fcCompFontArray == NULL || fcInfoClass == NULL ||
        fcCompFontClass == NULL || fcFontClass == NULL) {
        return;
    }

    fcVersionID = (*env)->GetFieldID(env, fcInfoClass, "fcVersion", "I");

    fcCacheDirsID = (*env)->GetFieldID(env, fcInfoClass, "cacheDirs",
                                       "[Ljava/lang/String;");

    fcNameID = (*env)->GetFieldID(env, fcCompFontClass,
                                  "fcName", "Ljava/lang/String;");
    fcFirstFontID =
        (*env)->GetFieldID(env, fcCompFontClass, "firstFont",
                           "Lsun/font/FontConfigManager$FontConfigFont;");

    fcAllFontsID =
        (*env)->GetFieldID(env, fcCompFontClass, "allFonts",
                           "[Lsun/font/FontConfigManager$FontConfigFont;");

    fcFontCons = (*env)->GetMethodID(env, fcFontClass, "<init>", "()V");

    familyNameID = (*env)->GetFieldID(env, fcFontClass,
                                      "familyName", "Ljava/lang/String;");
    styleNameID = (*env)->GetFieldID(env, fcFontClass,
                                    "styleStr", "Ljava/lang/String;");
    fullNameID = (*env)->GetFieldID(env, fcFontClass,
                                    "fullName", "Ljava/lang/String;");
    fontFileID = (*env)->GetFieldID(env, fcFontClass,
                                    "fontFile", "Ljava/lang/String;");

    if (fcVersionID == NULL || fcCacheDirsID == NULL || fcNameID == NULL ||
        fcFirstFontID == NULL || fcAllFontsID == NULL || fcFontCons == NULL ||
        familyNameID == NULL || styleNameID == NULL || fullNameID == NULL ||
        fontFileID == NULL) {
        return;
    }

    if ((libfontconfig = openFontConfig()) == NULL) {
        return;
    }

    FcNameParse = (FcNameParseFuncType)dlsym(libfontconfig, "FcNameParse");
    FcPatternAddString =
        (FcPatternAddStringFuncType)dlsym(libfontconfig, "FcPatternAddString");
    FcConfigSubstitute =
        (FcConfigSubstituteFuncType)dlsym(libfontconfig, "FcConfigSubstitute");
    FcDefaultSubstitute = (FcDefaultSubstituteFuncType)
        dlsym(libfontconfig, "FcDefaultSubstitute");
    FcFontMatch = (FcFontMatchFuncType)dlsym(libfontconfig, "FcFontMatch");
    FcPatternGetString =
        (FcPatternGetStringFuncType)dlsym(libfontconfig, "FcPatternGetString");
    FcPatternDestroy =
        (FcPatternDestroyFuncType)dlsym(libfontconfig, "FcPatternDestroy");
    FcPatternGetCharSet =
        (FcPatternGetCharSetFuncType)dlsym(libfontconfig,
                                           "FcPatternGetCharSet");
    FcFontSort =
        (FcFontSortFuncType)dlsym(libfontconfig, "FcFontSort");
    FcFontSetDestroy =
        (FcFontSetDestroyFuncType)dlsym(libfontconfig, "FcFontSetDestroy");
    FcCharSetUnion =
        (FcCharSetUnionFuncType)dlsym(libfontconfig, "FcCharSetUnion");
    FcCharSetSubtractCount =
        (FcCharSetSubtractCountFuncType)dlsym(libfontconfig,
                                              "FcCharSetSubtractCount");
    FcGetVersion = (FcGetVersionFuncType)dlsym(libfontconfig, "FcGetVersion");

    if (FcNameParse          == NULL ||
        FcPatternAddString   == NULL ||
        FcConfigSubstitute   == NULL ||
        FcDefaultSubstitute  == NULL ||
        FcFontMatch          == NULL ||
        FcPatternGetString   == NULL ||
        FcPatternDestroy     == NULL ||
        FcPatternGetCharSet  == NULL ||
        FcFontSetDestroy     == NULL ||
        FcCharSetUnion       == NULL ||
        FcGetVersion         == NULL ||
        FcCharSetSubtractCount == NULL) {/* problem with the library: return.*/
        closeFontConfig(libfontconfig, JNI_FALSE);
        return;
    }

    (*env)->SetIntField(env, fcInfoObj, fcVersionID, (*FcGetVersion)());

    /* Optionally get the cache dir locations. This isn't
     * available until v 2.4.x, but this is OK since on those later versions
     * we can check the time stamps on the cache dirs to see if we
     * are out of date. There are a couple of assumptions here. First
     * that the time stamp on the directory changes when the contents are
     * updated. Secondly that the locations don't change. The latter is
     * most likely if a new version of fontconfig is installed, but we also
     * invalidate the cache if we detect that. Arguably even that is "rare",
     * and most likely is tied to an OS upgrade which gets a new file anyway.
     */
    FcConfigGetCacheDirs =
        (FcConfigGetCacheDirsFuncType)dlsym(libfontconfig,
                                            "FcConfigGetCacheDirs");
    FcStrListNext =
        (FcStrListNextFuncType)dlsym(libfontconfig, "FcStrListNext");
    FcStrListDone =
        (FcStrListDoneFuncType)dlsym(libfontconfig, "FcStrListDone");
    if (FcStrListNext != NULL && FcStrListDone != NULL &&
        FcConfigGetCacheDirs != NULL) {

        FcStrList* cacheDirs;
        FcChar8* cacheDir;
        int cnt = 0;
        jobject cacheDirArray =
            (*env)->GetObjectField(env, fcInfoObj, fcCacheDirsID);
        int max = (*env)->GetArrayLength(env, cacheDirArray);

        cacheDirs = (*FcConfigGetCacheDirs)(NULL);
        if (cacheDirs != NULL) {
            while ((cnt < max) && (cacheDir = (*FcStrListNext)(cacheDirs))) {
                jstr = (*env)->NewStringUTF(env, (const char*)cacheDir);
                (*env)->SetObjectArrayElement(env, cacheDirArray, cnt++, jstr);
            }
            (*FcStrListDone)(cacheDirs);
        }
    }

    locale = (*env)->GetStringUTFChars(env, localeStr, 0);

    arrlen = (*env)->GetArrayLength(env, fcCompFontArray);
    for (i=0; i<arrlen; i++) {
        FcFontSet* fontset;
        int fn, j, fontCount, nfonts;
        unsigned int minGlyphs;
        FcChar8 **family, **styleStr, **fullname, **file;
        jarray fcFontArr;

        fcCompFontObj = (*env)->GetObjectArrayElement(env, fcCompFontArray, i);
        fcNameStr =
            (jstring)((*env)->GetObjectField(env, fcCompFontObj, fcNameID));
        fcName = (*env)->GetStringUTFChars(env, fcNameStr, 0);
        if (fcName == NULL) {
            continue;
        }
        pattern = (*FcNameParse)((FcChar8 *)fcName);
        if (pattern == NULL) {
            (*env)->ReleaseStringUTFChars(env, fcNameStr, (const char*)fcName);
            closeFontConfig(libfontconfig, JNI_FALSE);
            return;
        }

        /* locale may not usually be necessary as fontconfig appears to apply
         * this anyway based on the user's environment. However we want
         * to use the value of the JDK startup locale so this should take
         * care of it.
         */
        if (locale != NULL) {
            (*FcPatternAddString)(pattern, FC_LANG, (unsigned char*)locale);
        }
        (*FcConfigSubstitute)(NULL, pattern, FcMatchPattern);
        (*FcDefaultSubstitute)(pattern);
        fontset = (*FcFontSort)(NULL, pattern, FcTrue, NULL, &result);
        if (fontset == NULL) {
            (*FcPatternDestroy)(pattern);
            (*env)->ReleaseStringUTFChars(env, fcNameStr, (const char*)fcName);
            closeFontConfig(libfontconfig, JNI_FALSE);
            return;
        }

        /* fontconfig returned us "nfonts". If we are just getting the
         * first font, we set nfont to zero. Otherwise we use "nfonts".
         * Next create separate C arrrays of length nfonts for family file etc.
         * Inspect the returned fonts and the ones we like (adds enough glyphs)
         * are added to the arrays and we increment 'fontCount'.
         */
        nfonts = fontset->nfont;
        family   = (FcChar8**)calloc(nfonts, sizeof(FcChar8*));
        styleStr = (FcChar8**)calloc(nfonts, sizeof(FcChar8*));
        fullname = (FcChar8**)calloc(nfonts, sizeof(FcChar8*));
        file     = (FcChar8**)calloc(nfonts, sizeof(FcChar8*));
        if (family == NULL || styleStr == NULL ||
            fullname == NULL || file == NULL) {
            if (family != NULL) {
                free(family);
            }
            if (styleStr != NULL) {
                free(styleStr);
            }
            if (fullname != NULL) {
                free(fullname);
            }
            if (file != NULL) {
                free(file);
            }
            (*FcPatternDestroy)(pattern);
            (*FcFontSetDestroy)(fontset);
            (*env)->ReleaseStringUTFChars(env, fcNameStr, (const char*)fcName);
            closeFontConfig(libfontconfig, JNI_FALSE);
            return;
        }
        fontCount = 0;
        minGlyphs = 20;
        if (debugMinGlyphsStr != NULL) {
            int val = minGlyphs;
            sscanf(debugMinGlyphsStr, "%5d", &val);
            if (val >= 0 && val <= 65536) {
                minGlyphs = val;
            }
        }
        for (j=0; j<nfonts; j++) {
            FcPattern *fontPattern = fontset->fonts[j];
            FcChar8 *fontformat;
            FcCharSet *unionCharset = NULL, *charset;

            fontformat = NULL;
            (*FcPatternGetString)(fontPattern, FC_FONTFORMAT, 0, &fontformat);
            /* We only want TrueType fonts but some Linuxes still depend
             * on Type 1 fonts for some Locale support, so we'll allow
             * them there.
             */
            if (fontformat != NULL
                && (strcmp((char*)fontformat, "TrueType") != 0)
#if defined(__linux__) || defined(AIX)
                && (strcmp((char*)fontformat, "Type 1") != 0)
#endif
             ) {
                continue;
            }
            result = (*FcPatternGetCharSet)(fontPattern,
                                            FC_CHARSET, 0, &charset);
            if (result != FcResultMatch) {
                free(family);
                free(family);
                free(styleStr);
                free(file);
                (*FcPatternDestroy)(pattern);
                (*FcFontSetDestroy)(fontset);
                (*env)->ReleaseStringUTFChars(env,
                                              fcNameStr, (const char*)fcName);
                closeFontConfig(libfontconfig, JNI_FALSE);
                return;
            }

            /* We don't want 20 or 30 fonts, so once we hit 10 fonts,
             * then require that they really be adding value. Too many
             * adversely affects load time for minimal value-add.
             * This is still likely far more than we've had in the past.
             */
            if (j==10) {
                minGlyphs = 50;
            }
            if (unionCharset == NULL) {
                unionCharset = charset;
            } else {
                if ((*FcCharSetSubtractCount)(charset, unionCharset)
                    > minGlyphs) {
                    unionCharset = (* FcCharSetUnion)(unionCharset, charset);
                } else {
                    continue;
                }
            }

            fontCount++; // found a font we will use.
            (*FcPatternGetString)(fontPattern, FC_FILE, 0, &file[j]);
            (*FcPatternGetString)(fontPattern, FC_FAMILY, 0, &family[j]);
            (*FcPatternGetString)(fontPattern, FC_STYLE, 0, &styleStr[j]);
            (*FcPatternGetString)(fontPattern, FC_FULLNAME, 0, &fullname[j]);
            if (!includeFallbacks) {
                break;
            }
        }

        /* Once we get here 'fontCount' is the number of returned fonts
         * we actually want to use, so we create 'fcFontArr' of that length.
         * The non-null entries of "family[]" etc are those fonts.
         * Then loop again over all nfonts adding just those non-null ones
         * to 'fcFontArr'. If its null (we didn't want the font)
         * then we don't enter the main body.
         * So we should never get more than 'fontCount' entries.
         */
        if (includeFallbacks) {
            fcFontArr =
                (*env)->NewObjectArray(env, fontCount, fcFontClass, NULL);
            (*env)->SetObjectField(env,fcCompFontObj, fcAllFontsID, fcFontArr);
        }
        fn=0;

        for (j=0;j<nfonts;j++) {
            if (family[j] != NULL) {
                jobject fcFont =
                    (*env)->NewObject(env, fcFontClass, fcFontCons);
                jstr = (*env)->NewStringUTF(env, (const char*)family[j]);
                (*env)->SetObjectField(env, fcFont, familyNameID, jstr);
                if (file[j] != NULL) {
                    jstr = (*env)->NewStringUTF(env, (const char*)file[j]);
                    (*env)->SetObjectField(env, fcFont, fontFileID, jstr);
                }
                if (styleStr[j] != NULL) {
                    jstr = (*env)->NewStringUTF(env, (const char*)styleStr[j]);
                    (*env)->SetObjectField(env, fcFont, styleNameID, jstr);
                }
                if (fullname[j] != NULL) {
                    jstr = (*env)->NewStringUTF(env, (const char*)fullname[j]);
                    (*env)->SetObjectField(env, fcFont, fullNameID, jstr);
                }
                if (fn==0) {
                    (*env)->SetObjectField(env, fcCompFontObj,
                                           fcFirstFontID, fcFont);
                }
                if (includeFallbacks) {
                    (*env)->SetObjectArrayElement(env, fcFontArr, fn++,fcFont);
                } else {
                    break;
                }
            }
        }
        (*env)->ReleaseStringUTFChars (env, fcNameStr, (const char*)fcName);
        (*FcFontSetDestroy)(fontset);
        (*FcPatternDestroy)(pattern);
        free(family);
        free(styleStr);
        free(fullname);
        free(file);
    }

    /* release resources and close the ".so" */

    if (locale) {
        (*env)->ReleaseStringUTFChars (env, localeStr, (const char*)locale);
    }
    closeFontConfig(libfontconfig, JNI_TRUE);
}<|MERGE_RESOLUTION|>--- conflicted
+++ resolved
@@ -593,12 +593,6 @@
 }
 
 #include <dlfcn.h>
-<<<<<<< HEAD
-#if !(defined(__linux__) || defined(MACOSX) || defined(AIX))
-#include <link.h>
-#endif
-=======
->>>>>>> b691f40c
 
 #include "fontconfig.h"
 
