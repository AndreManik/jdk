/*
 * Copyright (c) 2004, 2006, Oracle and/or its affiliates. All rights reserved.
 * DO NOT ALTER OR REMOVE COPYRIGHT NOTICES OR THIS FILE HEADER.
 *
 * This code is free software; you can redistribute it and/or modify it
 * under the terms of the GNU General Public License version 2 only, as
 * published by the Free Software Foundation.  Oracle designates this
 * particular file as subject to the "Classpath" exception as provided
 * by Oracle in the LICENSE file that accompanied this code.
 *
 * This code is distributed in the hope that it will be useful, but WITHOUT
 * ANY WARRANTY; without even the implied warranty of MERCHANTABILITY or
 * FITNESS FOR A PARTICULAR PURPOSE.  See the GNU General Public License
 * version 2 for more details (a copy is included in the LICENSE file that
 * accompanied this code).
 *
 * You should have received a copy of the GNU General Public License version
 * 2 along with this work; if not, write to the Free Software Foundation,
 * Inc., 51 Franklin St, Fifth Floor, Boston, MA 02110-1301 USA.
 *
 * Please contact Oracle, 500 Oracle Parkway, Redwood Shores, CA 94065 USA
 * or visit www.oracle.com if you need additional information or have any
 * questions.
 */

#ifndef OGLFuncs_md_h_Included
#define OGLFuncs_md_h_Included

#include <stdlib.h>
<<<<<<< HEAD
#if !(defined(MACOSX) || defined(AIX))
#include <link.h>
=======
#ifndef MACOSX
#include <dlfcn.h>
>>>>>>> b691f40c
#endif
#include "jvm_md.h"
#include "J2D_GL/glx.h"
#include "OGLFuncMacros.h"

/**
 * GLX 1.2 functions
 */
typedef void (GLAPIENTRY *glXDestroyContextType)(Display *dpy, GLXContext ctx);
typedef GLXContext (GLAPIENTRY *glXGetCurrentContextType)(void);
typedef GLXDrawable (GLAPIENTRY *glXGetCurrentDrawableType)(void);
typedef Bool (GLAPIENTRY *glXIsDirectType)(Display *dpy, GLXContext ctx);
typedef Bool (GLAPIENTRY *glXQueryExtensionType)(Display *dpy, int *errorBase, int *eventBase);
typedef Bool (GLAPIENTRY *glXQueryVersionType)(Display *dpy, int *major, int *minor);
typedef void (GLAPIENTRY *glXSwapBuffersType)(Display *dpy, GLXDrawable drawable);
typedef const char * (GLAPIENTRY *glXGetClientStringType)(Display *dpy, int name);
typedef const char * (GLAPIENTRY *glXQueryServerStringType)(Display *dpy, int screen, int name);
typedef const char * (GLAPIENTRY *glXQueryExtensionsStringType)(Display *dpy, int screen);
typedef void (GLAPIENTRY *glXWaitGLType)(void);

/**
 * GLX 1.3 functions
 */
typedef GLXFBConfig * (GLAPIENTRY *glXGetFBConfigsType)(Display *dpy, int screen, int *nelements);
typedef GLXFBConfig * (GLAPIENTRY *glXChooseFBConfigType)(Display *dpy, int screen, const int *attrib_list, int *nelements);
typedef int (GLAPIENTRY *glXGetFBConfigAttribType)(Display *dpy, GLXFBConfig  config, int attribute, int *value);
typedef XVisualInfo * (GLAPIENTRY *glXGetVisualFromFBConfigType)(Display *dpy, GLXFBConfig  config);
typedef GLXWindow (GLAPIENTRY *glXCreateWindowType)(Display *dpy, GLXFBConfig config, Window win, const int *attrib_list);
typedef void (GLAPIENTRY *glXDestroyWindowType)(Display *dpy, GLXWindow win);
typedef GLXPbuffer (GLAPIENTRY *glXCreatePbufferType)(Display *dpy, GLXFBConfig config, const int *attrib_list);
typedef void (GLAPIENTRY *glXDestroyPbufferType)(Display *dpy, GLXPbuffer pbuffer);
typedef void (GLAPIENTRY *glXQueryDrawableType)(Display *dpy, GLXDrawable draw, int attribute, unsigned int *value);
typedef GLXContext (GLAPIENTRY *glXCreateNewContextType)(Display *dpy, GLXFBConfig config, int render_type, GLXContext share_list, Bool direct);
typedef Bool (GLAPIENTRY *glXMakeContextCurrentType)(Display *dpy, GLXDrawable draw, GLXDrawable read, GLXContext ctx);
typedef GLXDrawable (GLAPIENTRY *glXGetCurrentReadDrawableType)(void);
typedef int (GLAPIENTRY *glXQueryContextType)(Display *dpy, GLXContext ctx, int attribute, int *value);
typedef void (GLAPIENTRY *glXSelectEventType)(Display *dpy, GLXDrawable draw, unsigned long event_mask);
typedef void (GLAPIENTRY *glXGetSelectedEventType)(Display *dpy, GLXDrawable draw, unsigned long *event_mask);

/**
 * GLX extension functions
 */
typedef void * (GLAPIENTRY *glXGetProcAddressType)(const char *);

/*
 * Note: Historically we have used dlopen/dlsym() to load function pointers
 * from libgl.so, and things have worked fine.  However, we have run into at
 * least one case (on ATI's Linux drivers) where dlsym() will return NULL
 * when trying to load functions from the GL_ARB_fragment_shader extension.
 * Plausibly this is a bug in their drivers (other extension functions load
 * just fine on those same drivers), but for a number of years there has been
 * a glXGetProcAddressARB() extension available that is intended to be the
 * primary means for an application to load extension functions in a reliable
 * manner.  So while dlsym() will return NULL for those shader-related
 * functions, glXGetProcAddressARB() works just fine.
 *
 * I haven't used the glXGetProcAddress() approach in the past because it
 * seemed unnecessary (i.e. dlsym() was working fine), but upon further
 * reading I think we should use glXGetProcAddress() in favor of dlsym(),
 * not only to work around this "bug", but also to be safer going forward.
 *
 * Just to complicate matters, glXGetProcAddress() was proposed to be added
 * into the GLX 1.4 spec, which is still (as yet) unfinalized.  Sun's OGL 1.3
 * implementation reports its GLX version as 1.4, and therefore includes
 * the glXGetProcAddress() entrypoint, but does not include
 * GLX_ARB_get_proc_address in its extension string nor does it export the
 * glXGetProcAddressARB() entrypoint.  On the other hand, ATI's Linux drivers
 * (as well as Nvidia's Linux and Solaris drivers) currently report their
 * GLX version as 1.3, but they do export the glXGetProcAddressARB()
 * entrypoint and its associated extension string.  So to make this work
 * everywhere, we first try to load the glXGetProcAddress() entrypoint,
 * failing that we try the glXGetProcAddressARB() entrypoint, and if that
 * fails too, then we close libGL.so and do not bother trying to initialize
 * the rest of the OGL pipeline.
 */

#define OGL_LIB_HANDLE pLibGL
#define OGL_DECLARE_LIB_HANDLE() \
    static glXGetProcAddressType j2d_glXGetProcAddress; \
    static void *OGL_LIB_HANDLE = NULL
#define OGL_LIB_IS_UNINITIALIZED() \
    (OGL_LIB_HANDLE == NULL)
#define OGL_OPEN_LIB() \
do { \
    { \
        char *libGLPath = getenv("J2D_ALT_LIBGL_PATH"); \
        if (libGLPath == NULL) { \
            libGLPath = VERSIONED_JNI_LIB_NAME("GL", "1"); \
        } \
        OGL_LIB_HANDLE = dlopen(libGLPath, RTLD_LAZY | RTLD_LOCAL); \
    } \
    if (OGL_LIB_HANDLE) { \
        j2d_glXGetProcAddress = (glXGetProcAddressType) \
            dlsym(OGL_LIB_HANDLE, "glXGetProcAddress"); \
        if (j2d_glXGetProcAddress == NULL) { \
            j2d_glXGetProcAddress = (glXGetProcAddressType) \
                dlsym(OGL_LIB_HANDLE, "glXGetProcAddressARB"); \
            if (j2d_glXGetProcAddress == NULL) { \
                dlclose(OGL_LIB_HANDLE); \
                OGL_LIB_HANDLE = NULL; \
            } \
        } \
    } \
} while (0)
#define OGL_CLOSE_LIB() \
    dlclose(OGL_LIB_HANDLE)
#define OGL_GET_PROC_ADDRESS(f) \
    j2d_glXGetProcAddress(#f)
#define OGL_GET_EXT_PROC_ADDRESS(f) \
    OGL_GET_PROC_ADDRESS(f)

#define OGL_EXPRESS_PLATFORM_FUNCS(action) \
    OGL_##action##_FUNC(glXDestroyContext); \
    OGL_##action##_FUNC(glXGetCurrentContext); \
    OGL_##action##_FUNC(glXGetCurrentDrawable); \
    OGL_##action##_FUNC(glXIsDirect); \
    OGL_##action##_FUNC(glXQueryExtension); \
    OGL_##action##_FUNC(glXQueryVersion); \
    OGL_##action##_FUNC(glXSwapBuffers); \
    OGL_##action##_FUNC(glXGetClientString); \
    OGL_##action##_FUNC(glXQueryServerString); \
    OGL_##action##_FUNC(glXQueryExtensionsString); \
    OGL_##action##_FUNC(glXWaitGL); \
    OGL_##action##_FUNC(glXGetFBConfigs); \
    OGL_##action##_FUNC(glXChooseFBConfig); \
    OGL_##action##_FUNC(glXGetFBConfigAttrib); \
    OGL_##action##_FUNC(glXGetVisualFromFBConfig); \
    OGL_##action##_FUNC(glXCreateWindow); \
    OGL_##action##_FUNC(glXDestroyWindow); \
    OGL_##action##_FUNC(glXCreatePbuffer); \
    OGL_##action##_FUNC(glXDestroyPbuffer); \
    OGL_##action##_FUNC(glXQueryDrawable); \
    OGL_##action##_FUNC(glXCreateNewContext); \
    OGL_##action##_FUNC(glXMakeContextCurrent); \
    OGL_##action##_FUNC(glXGetCurrentReadDrawable); \
    OGL_##action##_FUNC(glXQueryContext); \
    OGL_##action##_FUNC(glXSelectEvent); \
    OGL_##action##_FUNC(glXGetSelectedEvent);

#define OGL_EXPRESS_PLATFORM_EXT_FUNCS(action)

#endif /* OGLFuncs_md_h_Included */<|MERGE_RESOLUTION|>--- conflicted
+++ resolved
@@ -27,13 +27,8 @@
 #define OGLFuncs_md_h_Included
 
 #include <stdlib.h>
-<<<<<<< HEAD
 #if !(defined(MACOSX) || defined(AIX))
-#include <link.h>
-=======
-#ifndef MACOSX
 #include <dlfcn.h>
->>>>>>> b691f40c
 #endif
 #include "jvm_md.h"
 #include "J2D_GL/glx.h"
