/*
 * Copyright (c) 2004, 2010, Oracle and/or its affiliates. All rights reserved.
 * DO NOT ALTER OR REMOVE COPYRIGHT NOTICES OR THIS FILE HEADER.
 *
 * This code is free software; you can redistribute it and/or modify it
 * under the terms of the GNU General Public License version 2 only, as
 * published by the Free Software Foundation.  Oracle designates this
 * particular file as subject to the "Classpath" exception as provided
 * by Oracle in the LICENSE file that accompanied this code.
 *
 * This code is distributed in the hope that it will be useful, but WITHOUT
 * ANY WARRANTY; without even the implied warranty of MERCHANTABILITY or
 * FITNESS FOR A PARTICULAR PURPOSE.  See the GNU General Public License
 * version 2 for more details (a copy is included in the LICENSE file that
 * accompanied this code).
 *
 * You should have received a copy of the GNU General Public License version
 * 2 along with this work; if not, write to the Free Software Foundation,
 * Inc., 51 Franklin St, Fifth Floor, Boston, MA 02110-1301 USA.
 *
 * Please contact Oracle, 500 Oracle Parkway, Redwood Shores, CA 94065 USA
 * or visit www.oracle.com if you need additional information or have any
 * questions.
 */

#include "jni.h"
#include "jni_util.h"
#include "jvm.h"
#include "jvm_md.h"
#include "jlong.h"
#include "sun_net_spi_DefaultProxySelector.h"
#include <stdio.h>
#if defined(__linux__) || defined(_ALLBSD_SOURCE)
#include <string.h>
#else
#include <strings.h>
#endif

#include <gio/gio.h>
#include <gconf/gconf-client.h>

#ifndef USE_SYSTEM_GIO
#include <gio_fp.h>
#endif

#ifndef USE_SYSTEM_GCONF
#include <gconf_fp.h>
#endif

static jclass proxy_class;
static jclass isaddr_class;
static jclass ptype_class;
static jmethodID isaddr_createUnresolvedID;
static jmethodID proxy_ctrID;
static jfieldID pr_no_proxyID;
static jfieldID ptype_httpID;
static jfieldID ptype_socksID;

static int gconf_ver = 0;
static void* gconf_client = NULL;
static jboolean use_gio;

#define CHECK_NULL(X) { if ((X) == NULL) fprintf (stderr,"JNI errror at line %d\n", __LINE__); }

/**
 * The GConf-2 settings used are:
 * - /system/http_proxy/use_http_proxy          boolean
 * - /system/http_proxy/use_authentcation       boolean
 * - /system/http_proxy/use_same_proxy          boolean
 * - /system/http_proxy/host                    string
 * - /system/http_proxy/authentication_user     string
 * - /system/http_proxy/authentication_password string
 * - /system/http_proxy/port                    int
 * - /system/proxy/socks_host                   string
 * - /system/proxy/mode                         string
 * - /system/proxy/ftp_host                     string
 * - /system/proxy/secure_host                  string
 * - /system/proxy/socks_port                   int
 * - /system/proxy/ftp_port                     int
 * - /system/proxy/secure_port                  int
 * - /system/proxy/no_proxy_for                 list
 * - /system/proxy/gopher_host                  string
 * - /system/proxy/gopher_port                  int
*/

/*
 * Class:     sun_net_spi_DefaultProxySelector
 * Method:    init
 * Signature: ()Z
 */
JNIEXPORT jboolean JNICALL
Java_sun_net_spi_DefaultProxySelector_init(JNIEnv *env, jclass clazz) {
  jclass cls = NULL;
  CHECK_NULL(cls = (*env)->FindClass(env,"java/net/Proxy"));
  proxy_class = (*env)->NewGlobalRef(env, cls);
  CHECK_NULL(cls = (*env)->FindClass(env,"java/net/Proxy$Type"));
  ptype_class = (*env)->NewGlobalRef(env, cls);
  CHECK_NULL(cls = (*env)->FindClass(env, "java/net/InetSocketAddress"));
  isaddr_class = (*env)->NewGlobalRef(env, cls);
  proxy_ctrID = (*env)->GetMethodID(env, proxy_class, "<init>", "(Ljava/net/Proxy$Type;Ljava/net/SocketAddress;)V");
  pr_no_proxyID = (*env)->GetStaticFieldID(env, proxy_class, "NO_PROXY", "Ljava/net/Proxy;");
  ptype_httpID = (*env)->GetStaticFieldID(env, ptype_class, "HTTP", "Ljava/net/Proxy$Type;");
  ptype_socksID = (*env)->GetStaticFieldID(env, ptype_class, "SOCKS", "Ljava/net/Proxy$Type;");
  isaddr_createUnresolvedID = (*env)->GetStaticMethodID(env, isaddr_class, "createUnresolved", "(Ljava/lang/String;I)Ljava/net/InetSocketAddress;");

<<<<<<< HEAD
#ifdef USE_SYSTEM_GIO
  use_gio = JNI_TRUE;
  g_type_init ();
#else
  use_gio = gio_init();
#endif

  if (use_gio == JNI_TRUE) {
    return use_gio;
  } else {
#ifdef USE_SYSTEM_GCONF
=======
  /**
   * Let's try to load le GConf-2 library
   */
  if (dlopen(JNI_LIB_NAME("gconf-2"), RTLD_GLOBAL | RTLD_LAZY) != NULL ||
      dlopen(VERSIONED_JNI_LIB_NAME("gconf-2", "4"),
             RTLD_GLOBAL | RTLD_LAZY) != NULL) {
>>>>>>> e8f3b0ba
    gconf_ver = 2;
    return JNI_TRUE;
#else
    return init_gconf (&gconf_ver, &gconf_client);
#endif
  }

}

/*
 * Class:     sun_net_spi_DefaultProxySelector
 * Method:    getSystemProxy
 * Signature: ([Ljava/lang/String;Ljava/lang/String;)Ljava/net/Proxy;
 */
JNIEXPORT jobject JNICALL
Java_sun_net_spi_DefaultProxySelector_getSystemProxy(JNIEnv *env,
                                                     jobject this,
                                                     jstring proto,
                                                     jstring host)
{
  char *phost = NULL;
  char *mode = NULL;
  int pport = 0;
  gboolean use_proxy = 0;
  gboolean use_same_proxy = 0;
  const char* urlhost;
  jobject isa = NULL;
  jobject proxy = NULL;
  jobject type_proxy = NULL;
  jobject no_proxy = NULL;
  jboolean isCopy;

  if (use_gio == JNI_TRUE || gconf_ver > 0) {
    jstring jhost;
    const char *cproto;
    char *used_proto;

    cproto = (*env)->GetStringUTFChars(env, proto, &isCopy);

    if (use_gio == JNI_TRUE && cproto != NULL) {
      GSettings *settings, *child_settings;
      gchar **ignored;

      settings = g_settings_new ("org.gnome.system.proxy");

      use_same_proxy = g_settings_get_boolean (settings, "use-same-proxy");
      if (use_same_proxy) {
	used_proto = "http";
      } else {
	used_proto = (char*) cproto;
      }

      mode = g_settings_get_string (settings, "mode");
      use_proxy = (mode != NULL && strcasecmp (mode, "manual") == 0);

      child_settings = g_settings_get_child (settings, used_proto);
      if (use_proxy && strcasecmp (used_proto, "http") == 0) {
	use_proxy = g_settings_get_boolean (child_settings, "enabled");
      }

      if (use_proxy) {
	phost = g_settings_get_string (child_settings, "host");
	pport = g_settings_get_int (child_settings, "port");
      }

      ignored = g_settings_get_strv (settings, "ignore-hosts");
      if (ignored != NULL) {
	char **ptr;
	size_t urlhost_len, s_len;
	
	urlhost = (*env)->GetStringUTFChars(env, host, &isCopy);
	urlhost_len = strlen (urlhost);
	if (urlhost != NULL) {
	  for (ptr = ignored; *ptr != NULL; ++ptr) {
	    s_len = strlen (*ptr);
	    if (s_len <= urlhost_len) {
	      if (strcasecmp (urlhost + (urlhost_len - s_len), *ptr) == 0) {
		use_proxy = 0;
		break;
	      }
	    }
	  }
	  if (isCopy == JNI_TRUE)
	    (*env)->ReleaseStringUTFChars(env, host, urlhost);
	}
	
	g_strfreev (ignored);
	g_object_unref (child_settings);
	g_object_unref (settings);
      }
    } else {
      if (gconf_client == NULL) {
	g_type_init();
	gconf_client = gconf_client_get_default();
      }

      if (gconf_client != NULL) {
	char *noproxyfor;
	char *s;

	if (cproto != NULL) {
	  /**
	   * We will have to check protocol by protocol as they do use different
	   * entries.
	   */
	  
	  use_same_proxy = gconf_client_get_bool (gconf_client, "/system/http_proxy/use_same_proxy", NULL);
	  if (use_same_proxy) {
	    use_proxy = gconf_client_get_bool (gconf_client, "/system/http_proxy/use_http_proxy", NULL);
	    if (use_proxy) {
	      phost = gconf_client_get_string(gconf_client, "/system/http_proxy/host", NULL);
	      pport = gconf_client_get_int(gconf_client, "/system/http_proxy/port", NULL);
	    }
	  }
	  
	  /**
	   * HTTP:
	   * /system/http_proxy/use_http_proxy (boolean)
	   * /system/http_proxy/host (string)
	   * /system/http_proxy/port (integer)
	   */
	  if (strcasecmp(cproto, "http") == 0) {
	    use_proxy = gconf_client_get_bool (gconf_client, "/system/http_proxy/use_http_proxy", NULL);
	    if (use_proxy) {
	      if (!use_same_proxy) {
		phost = gconf_client_get_string(gconf_client, "/system/http_proxy/host", NULL);
		pport = gconf_client_get_int(gconf_client, "/system/http_proxy/port", NULL);
	      }
	    }
	  }
	  
	  /**
	   * HTTPS:
	   * /system/proxy/mode (string) [ "manual" means use proxy settings ]
	   * /system/proxy/secure_host (string)
	   * /system/proxy/secure_port (integer)
	   */
	  if (strcasecmp(cproto, "https") == 0) {
	    mode =  gconf_client_get_string(gconf_client, "/system/proxy/mode", NULL);
	    if (mode != NULL && (strcasecmp(mode,"manual") == 0)) {
	      if (!use_same_proxy) {
		phost = gconf_client_get_string(gconf_client, "/system/proxy/secure_host", NULL);
		pport = gconf_client_get_int(gconf_client, "/system/proxy/secure_port", NULL);
	      }
	      use_proxy = (phost != NULL);
	    }
	  }
	  
	  /**
	   * FTP:
	   * /system/proxy/mode (string) [ "manual" means use proxy settings ]
	   * /system/proxy/ftp_host (string)
	   * /system/proxy/ftp_port (integer)
	   */
	  if (strcasecmp(cproto, "ftp") == 0) {
	    mode =  gconf_client_get_string(gconf_client, "/system/proxy/mode", NULL);
	    if (mode != NULL && (strcasecmp(mode,"manual") == 0)) {
	      if (!use_same_proxy) {
		phost = gconf_client_get_string(gconf_client, "/system/proxy/ftp_host", NULL);
		pport = gconf_client_get_int(gconf_client, "/system/proxy/ftp_port", NULL);
	      }
	      use_proxy = (phost != NULL);
	    }
	  }
	  
	  /**
	   * GOPHER:
	   * /system/proxy/mode (string) [ "manual" means use proxy settings ]
	   * /system/proxy/gopher_host (string)
	   * /system/proxy/gopher_port (integer)
	   */
	  if (strcasecmp(cproto, "gopher") == 0) {
	    mode =  gconf_client_get_string(gconf_client, "/system/proxy/mode", NULL);
	    if (mode != NULL && (strcasecmp(mode,"manual") == 0)) {
	      if (!use_same_proxy) {
		phost = gconf_client_get_string(gconf_client, "/system/proxy/gopher_host", NULL);
		pport = gconf_client_get_int(gconf_client, "/system/proxy/gopher_port", NULL);
	      }
	      use_proxy = (phost != NULL);
	    }
	  }
	  
	  /**
	   * SOCKS:
	   * /system/proxy/mode (string) [ "manual" means use proxy settings ]
	   * /system/proxy/socks_host (string)
	   * /system/proxy/socks_port (integer)
	   */
	  if (strcasecmp(cproto, "socks") == 0) {
	    mode =  gconf_client_get_string(gconf_client, "/system/proxy/mode", NULL);
	    if (mode != NULL && (strcasecmp(mode,"manual") == 0)) {
	      if (!use_same_proxy) {
		phost = gconf_client_get_string(gconf_client, "/system/proxy/socks_host", NULL);
		pport = gconf_client_get_int(gconf_client, "/system/proxy/socks_port", NULL);
	      }
	      use_proxy = (phost != NULL);
	    }
	  }

	}
	noproxyfor = gconf_client_get_string(gconf_client, "/system/proxy/no_proxy_for", NULL);
	
	/**
	 * check for the exclude list (aka "No Proxy For" list).
	 * It's a list of comma separated suffixes (e.g. domain name).
	 */
	if (noproxyfor != NULL) {
	  char *tmpbuf[512];
	  
	  s = strtok_r(noproxyfor, ", ", tmpbuf);
	  urlhost = (*env)->GetStringUTFChars(env, host, &isCopy);
	  if (urlhost != NULL) {
	    while (s != NULL && strlen(s) <= strlen(urlhost)) {
	      if (strcasecmp(urlhost+(strlen(urlhost) - strlen(s)), s) == 0) {
		/**
		 * the URL host name matches with one of the sufixes,
		 * therefore we have to use a direct connection.
		 */
		use_proxy = 0;
		break;
	      }
	      s = strtok_r(NULL, ", ", tmpbuf);
	    }
	    if (isCopy == JNI_TRUE)
	      (*env)->ReleaseStringUTFChars(env, host, urlhost);
	  }
	}
      }
    } 
    if (isCopy == JNI_TRUE)
      (*env)->ReleaseStringUTFChars(env, proto, cproto);
    g_free (mode);
    
    if (use_proxy && (phost != NULL)) {
      CHECK_NULL(type_proxy = (*env)->GetStaticObjectField(env, ptype_class, ptype_httpID));
      jhost = (*env)->NewStringUTF(env, phost);
      isa = (*env)->CallStaticObjectMethod(env, isaddr_class, isaddr_createUnresolvedID, jhost, pport);
      proxy = (*env)->NewObject(env, proxy_class, proxy_ctrID, type_proxy, isa);
      g_free (phost);
      return proxy;
    }
  }
   
 CHECK_NULL(no_proxy = (*env)->GetStaticObjectField(env, proxy_class, pr_no_proxyID));
 return no_proxy;
}<|MERGE_RESOLUTION|>--- conflicted
+++ resolved
@@ -26,7 +26,6 @@
 #include "jni.h"
 #include "jni_util.h"
 #include "jvm.h"
-#include "jvm_md.h"
 #include "jlong.h"
 #include "sun_net_spi_DefaultProxySelector.h"
 #include <stdio.h>
@@ -103,7 +102,6 @@
   ptype_socksID = (*env)->GetStaticFieldID(env, ptype_class, "SOCKS", "Ljava/net/Proxy$Type;");
   isaddr_createUnresolvedID = (*env)->GetStaticMethodID(env, isaddr_class, "createUnresolved", "(Ljava/lang/String;I)Ljava/net/InetSocketAddress;");
 
-<<<<<<< HEAD
 #ifdef USE_SYSTEM_GIO
   use_gio = JNI_TRUE;
   g_type_init ();
@@ -115,14 +113,6 @@
     return use_gio;
   } else {
 #ifdef USE_SYSTEM_GCONF
-=======
-  /**
-   * Let's try to load le GConf-2 library
-   */
-  if (dlopen(JNI_LIB_NAME("gconf-2"), RTLD_GLOBAL | RTLD_LAZY) != NULL ||
-      dlopen(VERSIONED_JNI_LIB_NAME("gconf-2", "4"),
-             RTLD_GLOBAL | RTLD_LAZY) != NULL) {
->>>>>>> e8f3b0ba
     gconf_ver = 2;
     return JNI_TRUE;
 #else
