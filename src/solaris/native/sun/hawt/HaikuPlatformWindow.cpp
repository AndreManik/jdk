--- conflicted
+++ resolved
@@ -645,60 +645,6 @@
 }
 
 
-<<<<<<< HEAD
-JNIEXPORT jint JNICALL
-Java_sun_hawt_HaikuPlatformWindow_nativeGetState
-  (JNIEnv *env, jobject thiz, jlong nativeWindow)
-{
-	PlatformWindow* window = (PlatformWindow*)jlong_to_ptr(nativeWindow);
-	return window->GetState();
-}
-
-
-JNIEXPORT void JNICALL
-Java_sun_hawt_HaikuPlatformWindow_nativeSetState
-  (JNIEnv *env, jobject thiz, jlong nativeWindow, jint state)
-{
-	PlatformWindow* window = (PlatformWindow*)jlong_to_ptr(nativeWindow);
-	return window->SetState(state);
-}
-
-
-JNIEXPORT void JNICALL
-Java_sun_hawt_HaikuPlatformWindow_nativeSetResizable
-  (JNIEnv *env, jobject thiz, jlong nativeWindow, jboolean resizable)
-{
-	PlatformWindow* window = (PlatformWindow*)jlong_to_ptr(nativeWindow);
-	return window->SetResizable(resizable == JNI_TRUE);
-}
-
-
-JNIEXPORT void JNICALL
-Java_sun_hawt_HaikuPlatformWindow_nativeSetTitle
-  (JNIEnv *env, jobject thiz, jlong nativeWindow, jstring title)
-{
-	PlatformWindow* window = (PlatformWindow*)jlong_to_ptr(nativeWindow);
-
-	printf("set title native\n");
-	const char* name = env->GetStringUTFChars(title, NULL);
-	if (name == NULL)
-		return;
-
-	window->SetName(name);
-	env->ReleaseStringUTFChars(title, name);
-}
-
-
-JNIEXPORT void JNICALL
-Java_sun_hawt_HaikuPlatformWindow_nativeSendTo
-  (JNIEnv *env, jobject thiz, jlong nativeWindow, jboolean front)
-{
-	PlatformWindow* window = (PlatformWindow*)jlong_to_ptr(nativeWindow);
-	window->SendTo(front == JNI_TRUE);
-}
-
-
-=======
 BRect
 PlatformWindow::ViewToFrame(BRect rect)
 {
@@ -792,5 +738,4 @@
 		"updateInsets", "(IIII)V");
 	env->CallVoidMethod(fPlatformWindow, updateInsets, fInsets.left,
 		fInsets.top, fInsets.right, fInsets.bottom);
->>>>>>> bb25cbc3
 }