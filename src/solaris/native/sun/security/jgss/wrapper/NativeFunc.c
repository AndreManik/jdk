--- conflicted
+++ resolved
@@ -26,12 +26,6 @@
 #include <stdio.h>
 #include <stdlib.h>
 #include <dlfcn.h>
-<<<<<<< HEAD
-#if !(defined(__APPLE__) || defined(AIX))
-#include <link.h>
-#endif
-=======
->>>>>>> b691f40c
 #include "NativeFunc.h"
 
 /* standard GSS method names (ordering is from mapfile) */
