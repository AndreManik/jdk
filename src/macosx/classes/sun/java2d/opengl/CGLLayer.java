/*
 * Copyright (c) 2011, 2013, Oracle and/or its affiliates. All rights reserved.
 * DO NOT ALTER OR REMOVE COPYRIGHT NOTICES OR THIS FILE HEADER.
 *
 * This code is free software; you can redistribute it and/or modify it
 * under the terms of the GNU General Public License version 2 only, as
 * published by the Free Software Foundation.  Oracle designates this
 * particular file as subject to the "Classpath" exception as provided
 * by Oracle in the LICENSE file that accompanied this code.
 *
 * This code is distributed in the hope that it will be useful, but WITHOUT
 * ANY WARRANTY; without even the implied warranty of MERCHANTABILITY or
 * FITNESS FOR A PARTICULAR PURPOSE.  See the GNU General Public License
 * version 2 for more details (a copy is included in the LICENSE file that
 * accompanied this code).
 *
 * You should have received a copy of the GNU General Public License version
 * 2 along with this work; if not, write to the Free Software Foundation,
 * Inc., 51 Franklin St, Fifth Floor, Boston, MA 02110-1301 USA.
 *
 * Please contact Oracle, 500 Oracle Parkway, Redwood Shores, CA 94065 USA
 * or visit www.oracle.com if you need additional information or have any
 * questions.
 */

package sun.java2d.opengl;

import sun.lwawt.macosx.CFRetainedResource;
import sun.lwawt.LWWindowPeer;

import sun.java2d.SurfaceData;
import sun.java2d.NullSurfaceData;

import sun.awt.CGraphicsConfig;

import java.awt.Rectangle;
import java.awt.GraphicsConfiguration;
import java.awt.Transparency;

public class CGLLayer extends CFRetainedResource {

    private native long nativeCreateLayer();
    private static native void nativeSetScale(long layerPtr, double scale);
    private static native void validate(long layerPtr, CGLSurfaceData cglsd);
    private static native void blitTexture(long layerPtr);

    private LWWindowPeer peer;
    private int scale = 1;

    private SurfaceData surfaceData; // represents intermediate buffer (texture)

    public CGLLayer(LWWindowPeer peer) {
        super(0, true);

        setPtr(nativeCreateLayer());
        this.peer = peer;
    }

    public long getPointer() {
        return ptr;
    }

    public Rectangle getBounds() {
        return peer.getBounds();
    }

    public GraphicsConfiguration getGraphicsConfiguration() {
        return peer.getGraphicsConfiguration();
    }

    public boolean isOpaque() {
        return !peer.isTranslucent();
    }

    public int getTransparency() {
<<<<<<< HEAD
        return peer.isTranslucent() ? Transparency.TRANSLUCENT :
               Transparency.OPAQUE;
=======
        return (isOpaque() ? Transparency.OPAQUE : Transparency.TRANSLUCENT);
>>>>>>> ecd56389
    }

    public Object getDestination() {
        return peer;
    }

    public SurfaceData replaceSurfaceData() {
        if (getBounds().isEmpty()) {
            surfaceData = NullSurfaceData.theInstance;
            return surfaceData;
        }

        // the layer redirects all painting to the buffer's graphics
        // and blits the buffer to the layer surface (in drawInCGLContext callback)
        CGraphicsConfig gc = (CGraphicsConfig)getGraphicsConfiguration();
        surfaceData = gc.createSurfaceData(this);
        setScale(gc.getDevice().getScaleFactor());
        // the layer holds a reference to the buffer, which in
        // turn has a reference back to this layer
        if (surfaceData instanceof CGLSurfaceData) {
            validate((CGLSurfaceData)surfaceData);
        }

        return surfaceData;
    }

    public SurfaceData getSurfaceData() {
        return surfaceData;
    }

    public void validate(final CGLSurfaceData cglsd) {
        OGLRenderQueue rq = OGLRenderQueue.getInstance();
        rq.lock();
        try {
            validate(getPointer(), cglsd);
        } finally {
            rq.unlock();
        }
    }

    @Override
    public void dispose() {
        // break the connection between the layer and the buffer
        validate(null);
        super.dispose();
    }

    private void setScale(final int _scale) {
        if (scale != _scale) {
            scale = _scale;
            nativeSetScale(getPointer(), scale);
        }
    }

    // ----------------------------------------------------------------------
    // NATIVE CALLBACKS
    // ----------------------------------------------------------------------

    private void drawInCGLContext() {
        // tell the flusher thread not to update the intermediate buffer
        // until we are done blitting from it
        OGLRenderQueue rq = OGLRenderQueue.getInstance();
        rq.lock();
        try {
            blitTexture(getPointer());
        } finally {
            rq.unlock();
        }
    }
}<|MERGE_RESOLUTION|>--- conflicted
+++ resolved
@@ -73,12 +73,7 @@
     }
 
     public int getTransparency() {
-<<<<<<< HEAD
-        return peer.isTranslucent() ? Transparency.TRANSLUCENT :
-               Transparency.OPAQUE;
-=======
         return (isOpaque() ? Transparency.OPAQUE : Transparency.TRANSLUCENT);
->>>>>>> ecd56389
     }
 
     public Object getDestination() {
