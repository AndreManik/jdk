--- conflicted
+++ resolved
@@ -38,8 +38,7 @@
 public class CEmbeddedFrame extends EmbeddedFrame {
 
     private CPlatformResponder responder;
-    private static final Object classLock = new Object();
-    private static volatile CEmbeddedFrame focusedWindow;
+    private boolean focused = true;
     private boolean parentWindowActive = true;
 
     public CEmbeddedFrame() {
@@ -101,14 +100,17 @@
         responder.handleKeyEvent(eventType, modifierFlags, charsIgnoringMods, keyCode, needsKeyTyped, isRepeat);
     }
 
+    // REMIND: delete this method once 'deploy' changes for 7156194 is pushed
+    public void handleKeyEvent(int eventType, int modifierFlags, String characters,
+                               String charsIgnoringMods, boolean isRepeat, short keyCode) {
+        handleKeyEvent(eventType, modifierFlags, characters, charsIgnoringMods, isRepeat, keyCode, true);
+    }
+
     public void handleInputEvent(String text) {
         responder.handleInputEvent(text);
     }
 
-    // handleFocusEvent is called when the applet becames focused/unfocused.
-    // This method can be called from different threads.
     public void handleFocusEvent(boolean focused) {
-<<<<<<< HEAD
         this.focused = focused;
         if (focused) {
             // see bug 8010925
@@ -120,43 +122,15 @@
         }
         if (parentWindowActive) {
             responder.handleWindowFocusEvent(focused, null);
-=======
-
-        boolean handleWindowFocusEvent;
-        synchronized (classLock) {
-            // In some cases an applet may not receive the focus lost event
-            // from the parent window (see 8012330)
-            focusedWindow = (focused) ? this
-                    : ((focusedWindow == this) ? null : focusedWindow);
-            handleWindowFocusEvent = parentWindowActive;
-        }
-
-        if (handleWindowFocusEvent) {
-            responder.handleWindowFocusEvent(focused);
->>>>>>> ecd56389
         }
     }
 
-    // handleWindowFocusEvent is called for all applets, when the browser
-    // becames active/inactive. This event should be filtered out for
-    // non-focused applet. This method can be called from different threads.
     public void handleWindowFocusEvent(boolean parentWindowActive) {
-
-        boolean handleWindowFocusEvent;
-        synchronized (classLock) {
-            this.parentWindowActive = parentWindowActive;
-            handleWindowFocusEvent = focusedWindow == this && parentWindowActive;
-        }
-
+        this.parentWindowActive = parentWindowActive;
         // ignore focus "lost" native request as it may mistakenly
         // deactivate active window (see 8001161)
-<<<<<<< HEAD
         if (focused && parentWindowActive) {
             responder.handleWindowFocusEvent(parentWindowActive, null);
-=======
-        if (handleWindowFocusEvent) {
-            responder.handleWindowFocusEvent(parentWindowActive);
->>>>>>> ecd56389
         }
     }
 
