/*
 * Copyright (c) 2011, 2013, Oracle and/or its affiliates. All rights reserved.
 * DO NOT ALTER OR REMOVE COPYRIGHT NOTICES OR THIS FILE HEADER.
 *
 * This code is free software; you can redistribute it and/or modify it
 * under the terms of the GNU General Public License version 2 only, as
 * published by the Free Software Foundation.  Oracle designates this
 * particular file as subject to the "Classpath" exception as provided
 * by Oracle in the LICENSE file that accompanied this code.
 *
 * This code is distributed in the hope that it will be useful, but WITHOUT
 * ANY WARRANTY; without even the implied warranty of MERCHANTABILITY or
 * FITNESS FOR A PARTICULAR PURPOSE.  See the GNU General Public License
 * version 2 for more details (a copy is included in the LICENSE file that
 * accompanied this code).
 *
 * You should have received a copy of the GNU General Public License version
 * 2 along with this work; if not, write to the Free Software Foundation,
 * Inc., 51 Franklin St, Fifth Floor, Boston, MA 02110-1301 USA.
 *
 * Please contact Oracle, 500 Oracle Parkway, Redwood Shores, CA 94065 USA
 * or visit www.oracle.com if you need additional information or have any
 * questions.
 */

package sun.lwawt.macosx;

import java.awt.geom.Rectangle2D;

public final class CWrapper {
    private CWrapper() { }

    public static final class NSWindow {
        // NSWindowOrderingMode
        public static final int NSWindowAbove = 1;
        public static final int NSWindowBelow = -1;
        public static final int NSWindowOut = 0;

        // Window level constants
        // The number of supported levels: (we'll use more in the future)
        public static final int MAX_WINDOW_LEVELS = 2;
        // The levels: (these are NOT real constants, these are keys. See native code.)
        public static final int NSNormalWindowLevel = 0;
        public static final int NSFloatingWindowLevel = 1;

        // 'level' is one of the keys defined above
        public static native void setLevel(long window, int level);

        public static native void makeKeyAndOrderFront(long window);
        public static native void makeKeyWindow(long window);
        public static native void makeMainWindow(long window);
        public static native boolean canBecomeMainWindow(long window);
        public static native boolean isKeyWindow(long window);

        public static native void orderFront(long window);
        public static native void orderFrontRegardless(long window);
        public static native void orderWindow(long window, int ordered, long relativeTo);
        public static native void orderOut(long window);

        public static native void addChildWindow(long parent, long child, int ordered);
        public static native void removeChildWindow(long parent, long child);

        public static native void setFrame(long window, int x, int y, int w, int h, boolean display);

        public static native void setAlphaValue(long window, float alpha);
        public static native void setOpaque(long window, boolean opaque);
        public static native void setBackgroundColor(long window, long color);

        public static native void miniaturize(long window);
        public static native void deminiaturize(long window);
        public static native void zoom(long window);

        public static native void makeFirstResponder(long window, long responder);

        public static native long screen(long window);
    }

    public static final class NSView {
        public static native void addSubview(long view, long subview);
        public static native void removeFromSuperview(long view);

        public static native void setFrame(long view, int x, int y, int w, int h);
        public static native Rectangle2D frame(long view);
        public static native long window(long view);

        public static native void enterFullScreenMode(long view);
        public static native void exitFullScreenMode(long view);

<<<<<<< HEAD
        public static native void setHidden(long view, boolean hidden);
=======
        public static native void setToolTip(long view, String msg);
>>>>>>> ecd56389
    }

    public static final class NSObject {
        public static native void release(long object);
    }

    public static final class NSScreen {
        public static native Rectangle2D frame(long screen);
        public static native Rectangle2D visibleFrame(long screen);
        public static native long screenByDisplayId(int displayID);
    }

    public static final class NSColor {
        public static native long clearColor();
    }
}<|MERGE_RESOLUTION|>--- conflicted
+++ resolved
@@ -86,11 +86,8 @@
         public static native void enterFullScreenMode(long view);
         public static native void exitFullScreenMode(long view);
 
-<<<<<<< HEAD
+        public static native void setToolTip(long view, String msg);
         public static native void setHidden(long view, boolean hidden);
-=======
-        public static native void setToolTip(long view, String msg);
->>>>>>> ecd56389
     }
 
     public static final class NSObject {
